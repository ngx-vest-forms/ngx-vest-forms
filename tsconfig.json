--- conflicted
+++ resolved
@@ -14,13 +14,7 @@
     "sourceMap": true,
     "skipLibCheck": true,
     "paths": {
-<<<<<<< HEAD
-      "ngx-vest-forms": [
-        "dist/ngx-vest-forms"
-      ]
-=======
       "ngx-vest-forms": ["dist/ngx-vest-forms"]
->>>>>>> da29ea13
     },
     "declaration": false,
     "experimentalDecorators": true,
