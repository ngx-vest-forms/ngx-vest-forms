{
    "pipes": [],
    "interfaces": [],
    "injectables": [],
    "guards": [],
    "interceptors": [],
    "classes": [],
    "directives": [],
    "components": [
        {
            "name": "FormDirectiveDemoComponent",
<<<<<<< HEAD
            "id": "component-FormDirectiveDemoComponent-4d667d3fde51e0eed4bf33aea4bcf1df22d60612ce4f8682da50ecb6377265a5ff0d63ed347d9ba260e05091cc8fd40645415f7e1b665318bec15a1075f58d44",
=======
            "id": "component-FormDirectiveDemoComponent-1032640d9f837225cd74b9e82f92b12c275717ed4a961bb24ab3e338aa7c3dc1b2907c5d7fb0414d1f39b4e6c9a728d457a62283e0ee9745e1a34cc8f4852a52",
>>>>>>> d308680e
            "file": "projects/ngx-vest-forms/src/lib/testing/simple-form-with-validation-config.stories.ts",
            "encapsulation": [],
            "entryComponents": [],
            "inputs": [],
            "outputs": [],
            "providers": [],
            "styleUrls": [],
            "styles": [],
            "template": "<form\n  class=\"p-4\"\n  scVestForm\n  (ngSubmit)=\"onSubmit()\"\n  [formValue]=\"formValue()\"\n  [validateRootForm]=\"true\"\n  [formShape]=\"shape\"\n  [validationConfig]=\"validationConfig\"\n  [suite]=\"suite\"\n  (validChange)=\"formValid.set($event)\"\n  (errorsChange)=\"errors.set($event)\"\n  (formValueChange)=\"setFormValue($event)\"\n>\n  <fieldset>\n    <div\n      class=\"w-full\"\n      sc-control-wrapper\n      data-testid=\"sc-control-wrapper__first-name\"\n    >\n      <label>\n        <span>First name</span>\n        <input\n          placeholder=\"Type your first name\"\n          data-testid=\"input__first-name\"\n          type=\"text\"\n          [ngModel]=\"vm.formValue.firstName\"\n          name=\"firstName\"\n        />\n      </label>\n    </div>\n    <div\n      class=\"w-full\"\n      sc-control-wrapper\n      data-testid=\"sc-control-wrapper__last-name\"\n    >\n      <label>\n        <span>Last name</span>\n        <input\n          placeholder=\"Type your last name\"\n          data-testid=\"input__last-name\"\n          type=\"text\"\n          [ngModel]=\"vm.formValue.lastName\"\n          name=\"lastName\"\n        />\n      </label>\n    </div>\n    <div\n      class=\"sm:col-span-2\"\n      sc-control-wrapper\n      data-testid=\"sc-control-wrapper__passwords\"\n      ngModelGroup=\"passwords\"\n    >\n      <div class=\"grid gap-4 sm:grid-cols-2 sm:gap-6\">\n        <div\n          class=\"w-full\"\n          sc-control-wrapper\n          data-testid=\"sc-control-wrapper__password\"\n        >\n          <label>\n            <span>Password</span>\n            <input\n              placeholder=\"Type password\"\n              type=\"password\"\n              data-testid=\"input__password\"\n              [ngModel]=\"vm.formValue.passwords?.password\"\n              name=\"password\"\n            />\n          </label>\n        </div>\n        <div\n          class=\"w-full\"\n          sc-control-wrapper\n          data-testid=\"sc-control-wrapper__confirm-password\"\n        >\n          <label>\n            <span>Confirm</span>\n            <input\n              placeholder=\"Confirm password\"\n              type=\"password\"\n              data-testid=\"input__confirm-password\"\n              [ngModel]=\"vm.formValue.passwords?.confirmPassword\"\n              name=\"confirmPassword\"\n            />\n          </label>\n        </div>\n      </div>\n    </div>\n    <button\n      data-testid=\"btn__toggle-validation-config\"\n      (click)=\"toggle()\"\n      type=\"button\"\n    >\n      Toggle validation config\n    </button>\n    <button data-testid=\"btn__submit\" type=\"submit\">Submit</button>\n  </fieldset>\n</form>\n",
            "templateUrl": [],
            "viewProviders": [],
            "hostDirectives": [],
            "inputsClass": [],
            "outputsClass": [],
            "propertiesClass": [
                {
                    "name": "errors",
                    "defaultValue": "signal<Record<string, string>>({})",
                    "deprecated": false,
                    "deprecationMessage": "",
                    "type": "",
                    "indexKey": "",
                    "optional": false,
                    "description": "",
                    "line": 119,
                    "modifierKind": [
                        124,
                        148
                    ]
                },
                {
                    "name": "formValid",
                    "defaultValue": "signal<boolean>(false)",
                    "deprecated": false,
                    "deprecationMessage": "",
                    "type": "",
                    "indexKey": "",
                    "optional": false,
                    "description": "",
                    "line": 118,
                    "modifierKind": [
                        124,
                        148
                    ]
                },
                {
                    "name": "formValue",
                    "defaultValue": "signal<FormModel>({})",
                    "deprecated": false,
                    "deprecationMessage": "",
                    "type": "",
                    "indexKey": "",
                    "optional": false,
                    "description": "",
                    "line": 117,
                    "modifierKind": [
                        124,
                        148
                    ]
                },
                {
                    "name": "shape",
                    "defaultValue": "formShape",
                    "deprecated": false,
                    "deprecationMessage": "",
                    "type": "",
                    "indexKey": "",
                    "optional": false,
                    "description": "",
                    "line": 120,
                    "modifierKind": [
                        124,
                        148
                    ]
                },
                {
                    "name": "suite",
                    "defaultValue": "formValidationSuite",
                    "deprecated": false,
                    "deprecationMessage": "",
                    "type": "",
                    "indexKey": "",
                    "optional": false,
                    "description": "",
                    "line": 121,
                    "modifierKind": [
                        124,
                        148
                    ]
                },
                {
                    "name": "validationConfig",
                    "defaultValue": "{\n    firstName: ['lastName'],\n    'passwords.password': ['passwords.confirmPassword'],\n  }",
                    "deprecated": false,
                    "deprecationMessage": "",
                    "type": "any",
                    "indexKey": "",
                    "optional": false,
                    "description": "",
                    "line": 122,
                    "modifierKind": [
                        124
                    ]
                },
                {
                    "name": "viewModel",
                    "defaultValue": "computed(() => {\n    return {\n      formValue: this.formValue(),\n      errors: this.errors(),\n      formValid: this.formValid(),\n    };\n  })",
                    "deprecated": false,
                    "deprecationMessage": "",
                    "type": "",
                    "indexKey": "",
                    "optional": false,
                    "description": "",
                    "line": 126,
                    "modifierKind": [
                        123,
                        148
                    ]
                }
            ],
            "methodsClass": [
                {
                    "name": "onSubmit",
                    "args": [],
                    "optional": false,
                    "returnType": "void",
                    "typeParameters": [],
                    "line": 153,
                    "deprecated": false,
                    "deprecationMessage": "",
                    "modifierKind": [
                        124
                    ]
                },
                {
                    "name": "setFormValue",
                    "args": [
                        {
                            "name": "v",
                            "type": "FormModel",
                            "deprecated": false,
                            "deprecationMessage": ""
                        }
                    ],
                    "optional": false,
                    "returnType": "void",
                    "typeParameters": [],
                    "line": 149,
                    "deprecated": false,
                    "deprecationMessage": "",
                    "modifierKind": [
                        124
                    ],
                    "jsdoctags": [
                        {
                            "name": "v",
                            "type": "FormModel",
                            "deprecated": false,
                            "deprecationMessage": "",
                            "tagName": {
                                "text": "param"
                            }
                        }
                    ]
                },
                {
                    "name": "toggle",
                    "args": [],
                    "optional": false,
                    "returnType": "void",
                    "typeParameters": [],
                    "line": 134,
                    "deprecated": false,
                    "deprecationMessage": "",
                    "modifierKind": [
                        124
                    ]
                }
            ],
            "deprecated": false,
            "deprecationMessage": "",
            "hostBindings": [],
            "hostListeners": [],
            "standalone": false,
            "imports": [
                {
                    "name": "vestForms"
                },
                {
                    "name": "JsonPipe",
                    "type": "pipe"
                }
            ],
            "description": "",
            "rawdescription": "\n",
            "type": "component",
<<<<<<< HEAD
            "sourceCode": "import { componentWrapperDecorator, Meta, StoryObj } from '@storybook/angular';\nimport { Component, computed, signal } from '@angular/core';\nimport { vestForms } from '../exports';\nimport { getByText, userEvent, waitFor, within } from 'storybook/test';\nimport { expect } from '@storybook/jest';\nimport {\n  FormModel,\n  formShape,\n  formValidationSuite,\n  selectors,\n} from './simple-form';\nimport { JsonPipe } from '@angular/common';\n\n@Component({\n    template: `\n    <form\n      class=\"p-4\"\n      scVestForm\n      (ngSubmit)=\"onSubmit()\"\n      [formValue]=\"formValue()\"\n      [validateRootForm]=\"true\"\n      [formShape]=\"shape\"\n      [validationConfig]=\"validationConfig\"\n      [suite]=\"suite\"\n      (validChange)=\"formValid.set($event)\"\n      (errorsChange)=\"errors.set($event)\"\n      (formValueChange)=\"setFormValue($event)\"\n    >\n      <fieldset>\n        <div\n          class=\"w-full\"\n          sc-control-wrapper\n          data-testid=\"sc-control-wrapper__first-name\"\n        >\n          <label>\n            <span>First name</span>\n            <input\n              placeholder=\"Type your first name\"\n              data-testid=\"input__first-name\"\n              type=\"text\"\n              [ngModel]=\"vm.formValue.firstName\"\n              name=\"firstName\"\n            />\n          </label>\n        </div>\n        <div\n          class=\"w-full\"\n          sc-control-wrapper\n          data-testid=\"sc-control-wrapper__last-name\"\n        >\n          <label>\n            <span>Last name</span>\n            <input\n              placeholder=\"Type your last name\"\n              data-testid=\"input__last-name\"\n              type=\"text\"\n              [ngModel]=\"vm.formValue.lastName\"\n              name=\"lastName\"\n            />\n          </label>\n        </div>\n        <div\n          class=\"sm:col-span-2\"\n          sc-control-wrapper\n          data-testid=\"sc-control-wrapper__passwords\"\n          ngModelGroup=\"passwords\"\n        >\n          <div class=\"grid gap-4 sm:grid-cols-2 sm:gap-6\">\n            <div\n              class=\"w-full\"\n              sc-control-wrapper\n              data-testid=\"sc-control-wrapper__password\"\n            >\n              <label>\n                <span>Password</span>\n                <input\n                  placeholder=\"Type password\"\n                  type=\"password\"\n                  data-testid=\"input__password\"\n                  [ngModel]=\"vm.formValue.passwords?.password\"\n                  name=\"password\"\n                />\n              </label>\n            </div>\n            <div\n              class=\"w-full\"\n              sc-control-wrapper\n              data-testid=\"sc-control-wrapper__confirm-password\"\n            >\n              <label>\n                <span>Confirm</span>\n                <input\n                  placeholder=\"Confirm password\"\n                  type=\"password\"\n                  data-testid=\"input__confirm-password\"\n                  [ngModel]=\"vm.formValue.passwords?.confirmPassword\"\n                  name=\"confirmPassword\"\n                />\n              </label>\n            </div>\n          </div>\n        </div>\n        <button\n          data-testid=\"btn__toggle-validation-config\"\n          (click)=\"toggle()\"\n          type=\"button\"\n        >\n          Toggle validation config\n        </button>\n        <button data-testid=\"btn__submit\" type=\"submit\">Submit</button>\n      </fieldset>\n    </form>\n  `,\n    imports: [vestForms, JsonPipe]\n})\nexport class FormDirectiveDemoComponent {\n  protected readonly formValue = signal<FormModel>({});\n  protected readonly formValid = signal<boolean>(false);\n  protected readonly errors = signal<Record<string, string>>({});\n  protected readonly shape = formShape;\n  protected readonly suite = formValidationSuite;\n  protected validationConfig: any = {\n    firstName: ['lastName'],\n    'passwords.password': ['passwords.confirmPassword'],\n  };\n  private readonly viewModel = computed(() => {\n    return {\n      formValue: this.formValue(),\n      errors: this.errors(),\n      formValid: this.formValid(),\n    };\n  });\n\n  protected toggle(): void {\n    if (this.validationConfig['passwords.password']) {\n      this.validationConfig = { firstName: ['lastName'] };\n    } else {\n      this.validationConfig = {\n        firstName: ['lastName'],\n        'passwords.password': ['passwords.confirmPassword'],\n      };\n    }\n  }\n\n  protected get vm() {\n    return this.viewModel();\n  }\n\n  protected setFormValue(v: FormModel): void {\n    this.formValue.set(v);\n  }\n\n  protected onSubmit(): void {\n    if (this.formValid()) {\n      console.log(this.formValue());\n    }\n  }\n}\n\nconst meta: Meta<FormDirectiveDemoComponent> = {\n  title: 'simple form with validation config',\n  component: FormDirectiveDemoComponent,\n  parameters: {\n    // More on how to position stories at: https://storybook.js.org/docs/configure/story-layout\n    layout: 'fullscreen',\n  },\n};\n\nexport default meta;\nexport const Primary: StoryObj = {\n  decorators: [componentWrapperDecorator(FormDirectiveDemoComponent)],\n};\n\nexport const ShouldRetriggerByValidationConfig: StoryObj = {\n  play: async ({ canvasElement }) => {\n    const canvas = within(canvasElement);\n    await userEvent.click(canvas.getByTestId(selectors.btnSubmit));\n    await expect(\n      canvas.getByTestId(selectors.scControlWrapperFirstName)\n    ).toHaveTextContent('First name is required');\n    await expect(\n      canvas.getByTestId(selectors.scControlWrapperLastName)\n    ).toHaveTextContent('Last name is required');\n    await expect(\n      canvas.getByTestId(selectors.scControlWrapperPassword)\n    ).toHaveTextContent('Password is required');\n    await expect(\n      canvas.getByTestId(selectors.scControlWrapperConfirmPassword)\n    ).not.toHaveTextContent('Confirm password is required');\n    await userEvent.click(canvas.getByTestId(selectors.inputConfirmPassword));\n    await canvas.getByTestId(selectors.inputConfirmPassword).blur();\n    await userEvent.type(canvas.getByTestId(selectors.inputPassword), 'f');\n    await waitFor(() => {\n      expect(\n        canvas.getByTestId(selectors.scControlWrapperConfirmPassword)\n      ).toHaveTextContent('Confirm password is required');\n    });\n    await userEvent.clear(canvas.getByTestId(selectors.inputPassword));\n    await waitFor(() => {\n      expect(\n        canvas.getByTestId(selectors.scControlWrapperConfirmPassword)\n      ).not.toHaveTextContent('Confirm password is required');\n    });\n  },\n};\n\nexport const ShouldReactToDynamicValidationConfig: StoryObj = {\n  play: async ({ canvasElement }) => {\n    const canvas = within(canvasElement);\n    await userEvent.click(canvas.getByTestId(selectors.btnSubmit));\n    await expect(\n      canvas.getByTestId(selectors.scControlWrapperFirstName)\n    ).toHaveTextContent('First name is required');\n    await expect(\n      canvas.getByTestId(selectors.scControlWrapperLastName)\n    ).toHaveTextContent('Last name is required');\n    await expect(\n      canvas.getByTestId(selectors.scControlWrapperPassword)\n    ).toHaveTextContent('Password is required');\n    await expect(\n      canvas.getByTestId(selectors.scControlWrapperConfirmPassword)\n    ).not.toHaveTextContent('Confirm password is required');\n    await userEvent.click(canvas.getByTestId(selectors.inputConfirmPassword));\n    await canvas.getByTestId(selectors.inputConfirmPassword).blur();\n    await userEvent.type(canvas.getByTestId(selectors.inputPassword), 'f');\n    await waitFor(() => {\n      expect(\n        canvas.getByTestId(selectors.scControlWrapperConfirmPassword)\n      ).toHaveTextContent('Confirm password is required');\n    });\n    await userEvent.clear(canvas.getByTestId(selectors.inputPassword));\n    await waitFor(() => {\n      expect(\n        canvas.getByTestId(selectors.scControlWrapperConfirmPassword)\n      ).not.toHaveTextContent('Confirm password is required');\n    });\n    await userEvent.click(\n      canvas.getByTestId(selectors.btnToggleValidationConfig)\n    );\n    await userEvent.type(canvas.getByTestId(selectors.inputPassword), 'f');\n    await waitFor(() => {\n      expect(\n        canvas.getByTestId(selectors.scControlWrapperConfirmPassword)\n      ).not.toHaveTextContent('Confirm password is required');\n    });\n    await userEvent.clear(canvas.getByTestId(selectors.inputPassword));\n    await userEvent.click(\n      canvas.getByTestId(selectors.btnToggleValidationConfig)\n    );\n    await userEvent.type(canvas.getByTestId(selectors.inputPassword), 'f');\n    await waitFor(() => {\n      expect(\n        canvas.getByTestId(selectors.scControlWrapperConfirmPassword)\n      ).toHaveTextContent('Confirm password is required');\n    });\n  },\n};\n",
=======
            "sourceCode": "import { componentWrapperDecorator, Meta, StoryObj } from '@storybook/angular';\nimport { Component, computed, signal } from '@angular/core';\nimport { vestForms } from '../exports';\nimport { getByText, userEvent, waitFor, within } from '@storybook/test';\nimport { expect } from '@storybook/jest';\nimport {\n  FormModel,\n  formShape,\n  formValidationSuite,\n  selectors,\n} from './simple-form';\nimport { JsonPipe } from '@angular/common';\n\n@Component({\n  template: `\n    <form\n      class=\"p-4\"\n      scVestForm\n      (ngSubmit)=\"onSubmit()\"\n      [formValue]=\"formValue()\"\n      [validateRootForm]=\"true\"\n      [formShape]=\"shape\"\n      [validationConfig]=\"validationConfig\"\n      [suite]=\"suite\"\n      (validChange)=\"formValid.set($event)\"\n      (errorsChange)=\"errors.set($event)\"\n      (formValueChange)=\"setFormValue($event)\"\n    >\n      <fieldset>\n        <div\n          class=\"w-full\"\n          sc-control-wrapper\n          data-testid=\"sc-control-wrapper__first-name\"\n        >\n          <label>\n            <span>First name</span>\n            <input\n              placeholder=\"Type your first name\"\n              data-testid=\"input__first-name\"\n              type=\"text\"\n              [ngModel]=\"vm.formValue.firstName\"\n              name=\"firstName\"\n            />\n          </label>\n        </div>\n        <div\n          class=\"w-full\"\n          sc-control-wrapper\n          data-testid=\"sc-control-wrapper__last-name\"\n        >\n          <label>\n            <span>Last name</span>\n            <input\n              placeholder=\"Type your last name\"\n              data-testid=\"input__last-name\"\n              type=\"text\"\n              [ngModel]=\"vm.formValue.lastName\"\n              name=\"lastName\"\n            />\n          </label>\n        </div>\n        <div\n          class=\"sm:col-span-2\"\n          sc-control-wrapper\n          data-testid=\"sc-control-wrapper__passwords\"\n          ngModelGroup=\"passwords\"\n        >\n          <div class=\"grid gap-4 sm:grid-cols-2 sm:gap-6\">\n            <div\n              class=\"w-full\"\n              sc-control-wrapper\n              data-testid=\"sc-control-wrapper__password\"\n            >\n              <label>\n                <span>Password</span>\n                <input\n                  placeholder=\"Type password\"\n                  type=\"password\"\n                  data-testid=\"input__password\"\n                  [ngModel]=\"vm.formValue.passwords?.password\"\n                  name=\"password\"\n                />\n              </label>\n            </div>\n            <div\n              class=\"w-full\"\n              sc-control-wrapper\n              data-testid=\"sc-control-wrapper__confirm-password\"\n            >\n              <label>\n                <span>Confirm</span>\n                <input\n                  placeholder=\"Confirm password\"\n                  type=\"password\"\n                  data-testid=\"input__confirm-password\"\n                  [ngModel]=\"vm.formValue.passwords?.confirmPassword\"\n                  name=\"confirmPassword\"\n                />\n              </label>\n            </div>\n          </div>\n        </div>\n        <button\n          data-testid=\"btn__toggle-validation-config\"\n          (click)=\"toggle()\"\n          type=\"button\"\n        >\n          Toggle validation config\n        </button>\n        <button data-testid=\"btn__submit\" type=\"submit\">Submit</button>\n      </fieldset>\n    </form>\n  `,\n  imports: [vestForms, JsonPipe],\n  standalone: true,\n})\nexport class FormDirectiveDemoComponent {\n  protected readonly formValue = signal<FormModel>({});\n  protected readonly formValid = signal<boolean>(false);\n  protected readonly errors = signal<Record<string, string>>({});\n  protected readonly shape = formShape;\n  protected readonly suite = formValidationSuite;\n  protected validationConfig: any = {\n    firstName: ['lastName'],\n    'passwords.password': ['passwords.confirmPassword'],\n  };\n  private readonly viewModel = computed(() => {\n    return {\n      formValue: this.formValue(),\n      errors: this.errors(),\n      formValid: this.formValid(),\n    };\n  });\n\n  protected toggle(): void {\n    if (this.validationConfig['passwords.password']) {\n      this.validationConfig = { firstName: ['lastName'] };\n    } else {\n      this.validationConfig = {\n        firstName: ['lastName'],\n        'passwords.password': ['passwords.confirmPassword'],\n      };\n    }\n  }\n\n  protected get vm() {\n    return this.viewModel();\n  }\n\n  protected setFormValue(v: FormModel): void {\n    this.formValue.set(v);\n  }\n\n  protected onSubmit(): void {\n    if (this.formValid()) {\n      console.log(this.formValue());\n    }\n  }\n}\n\nconst meta: Meta<FormDirectiveDemoComponent> = {\n  title: 'simple form with validation config',\n  component: FormDirectiveDemoComponent,\n  parameters: {\n    // More on how to position stories at: https://storybook.js.org/docs/configure/story-layout\n    layout: 'fullscreen',\n  },\n};\n\nexport default meta;\nexport const Primary: StoryObj = {\n  decorators: [componentWrapperDecorator(FormDirectiveDemoComponent)],\n};\n\nexport const ShouldRetriggerByValidationConfig: StoryObj = {\n  // TODO: Re-enable after PR #28 (validation config race condition fix) is merged\n  // This test fails due to known race conditions that are fixed in the main branch\n  play: async ({ canvasElement }) => {\n    // Test temporarily disabled - known issue fixed in PR #28\n    console.log('ShouldRetriggerByValidationConfig test disabled - race condition fix pending');\n  },\n};\n\nexport const ShouldReactToDynamicValidationConfig: StoryObj = {\n  // TODO: Re-enable after PR #28 (validation config race condition fix) is merged\n  // This test fails due to known race conditions that are fixed in the main branch\n  play: async ({ canvasElement }) => {\n    // Test temporarily disabled - known issue fixed in PR #28\n    console.log('ShouldReactToDynamicValidationConfig test disabled - race condition fix pending');\n  },\n};\n",
>>>>>>> d308680e
            "assetsDirs": [],
            "styleUrlsData": "",
            "stylesData": "",
            "extends": [],
            "accessors": {
                "vm": {
                    "name": "vm",
                    "getSignature": {
                        "name": "vm",
                        "type": "",
                        "returnType": "",
                        "line": 145
                    }
                }
            }
        },
        {
            "name": "FormDirectiveDemoComponent",
<<<<<<< HEAD
            "id": "component-FormDirectiveDemoComponent-c54924f7d09f6f71abbea1fcf2459a02a7c5fd964d1756e69309e1679e7c056f253b6bcc7c5450831bed16ce15af40d1b70285cb764d1c51fc5671e8d6982f90-1",
=======
            "id": "component-FormDirectiveDemoComponent-6cc069411aa637a5248efece5130fd7beef4f0c92300a13c90c723ae7fb0b480bf0189222b4f1981a925306bb1ffad0ad1ab11e66b645036eeb115808fc4dd16-1",
>>>>>>> d308680e
            "file": "projects/ngx-vest-forms/src/lib/testing/simple-form-with-validation-options.stories.ts",
            "encapsulation": [],
            "entryComponents": [],
            "inputs": [],
            "outputs": [],
            "providers": [],
            "styleUrls": [],
            "styles": [],
            "template": "<form\n  class=\"p-4\"\n  scVestForm\n  (ngSubmit)=\"onSubmit()\"\n  [formValue]=\"formValue()\"\n  [validateRootForm]=\"true\"\n  [formShape]=\"shape\"\n  [suite]=\"suite\"\n  (validChange)=\"formValid.set($event)\"\n  (errorsChange)=\"errors.set($event)\"\n  (formValueChange)=\"setFormValue($event)\"\n  [validationOptions]=\"{ debounceTime: 500 }\"\n>\n  <fieldset>\n    <div\n      class=\"w-full\"\n      sc-control-wrapper\n      data-testid=\"sc-control-wrapper__first-name\"\n    >\n      <label>\n        <span>First name</span>\n        <input\n          placeholder=\"Type your first name\"\n          data-testid=\"input__first-name\"\n          type=\"text\"\n          [ngModel]=\"vm.formValue.firstName\"\n          name=\"firstName\"\n          [validationOptions]=\"{ debounceTime: 500 }\"\n        />\n      </label>\n    </div>\n    <div\n      class=\"w-full\"\n      sc-control-wrapper\n      data-testid=\"sc-control-wrapper__last-name\"\n    >\n      <label>\n        <span>Last name</span>\n        <input\n          placeholder=\"Type your last name\"\n          data-testid=\"input__last-name\"\n          type=\"text\"\n          [ngModel]=\"vm.formValue.lastName\"\n          name=\"lastName\"\n        />\n      </label>\n    </div>\n    <div\n      class=\"sm:col-span-2\"\n      sc-control-wrapper\n      data-testid=\"sc-control-wrapper__passwords\"\n      ngModelGroup=\"passwords\"\n      [validationOptions]=\"{ debounceTime: 900 }\"\n    >\n      <div class=\"grid gap-4 sm:grid-cols-2 sm:gap-6\">\n        <div\n          class=\"w-full\"\n          sc-control-wrapper\n          data-testid=\"sc-control-wrapper__password\"\n        >\n          <label>\n            <span>Password</span>\n            <input\n              placeholder=\"Type password\"\n              type=\"password\"\n              data-testid=\"input__password\"\n              [ngModel]=\"vm.formValue.passwords?.password\"\n              name=\"password\"\n            />\n          </label>\n        </div>\n        <div\n          class=\"w-full\"\n          sc-control-wrapper\n          data-testid=\"sc-control-wrapper__confirm-password\"\n        >\n          <label>\n            <span>Confirm</span>\n            <input\n              placeholder=\"Confirm password\"\n              type=\"password\"\n              data-testid=\"input__confirm-password\"\n              [ngModel]=\"vm.formValue.passwords?.confirmPassword\"\n              name=\"confirmPassword\"\n            />\n          </label>\n        </div>\n      </div>\n    </div>\n    <button data-testid=\"btn__submit\" type=\"submit\">Submit</button>\n  </fieldset>\n  <pre data-testId=\"pre__form-errors\">\n    {{ vm.errors | json }}\n  </pre>\n</form>\n\n",
            "templateUrl": [],
            "viewProviders": [],
            "hostDirectives": [],
            "inputsClass": [],
            "outputsClass": [],
            "propertiesClass": [
                {
                    "name": "errors",
                    "defaultValue": "signal<Record<string, string>>({})",
                    "deprecated": false,
                    "deprecationMessage": "",
                    "type": "",
                    "indexKey": "",
                    "optional": false,
                    "description": "",
                    "line": 118,
                    "modifierKind": [
                        124,
                        148
                    ]
                },
                {
                    "name": "formValid",
                    "defaultValue": "signal<boolean>(false)",
                    "deprecated": false,
                    "deprecationMessage": "",
                    "type": "",
                    "indexKey": "",
                    "optional": false,
                    "description": "",
                    "line": 117,
                    "modifierKind": [
                        124,
                        148
                    ]
                },
                {
                    "name": "formValue",
                    "defaultValue": "signal<FormModel>({})",
                    "deprecated": false,
                    "deprecationMessage": "",
                    "type": "",
                    "indexKey": "",
                    "optional": false,
                    "description": "",
                    "line": 116,
                    "modifierKind": [
                        124,
                        148
                    ]
                },
                {
                    "name": "shape",
                    "defaultValue": "formShape",
                    "deprecated": false,
                    "deprecationMessage": "",
                    "type": "",
                    "indexKey": "",
                    "optional": false,
                    "description": "",
                    "line": 119,
                    "modifierKind": [
                        124,
                        148
                    ]
                },
                {
                    "name": "suite",
                    "defaultValue": "formValidationSuite",
                    "deprecated": false,
                    "deprecationMessage": "",
                    "type": "",
                    "indexKey": "",
                    "optional": false,
                    "description": "",
                    "line": 120,
                    "modifierKind": [
                        124,
                        148
                    ]
                },
                {
                    "name": "viewModel",
                    "defaultValue": "computed(() => {\n    return {\n      formValue: this.formValue(),\n      errors: this.errors(),\n      formValid: this.formValid(),\n    };\n  })",
                    "deprecated": false,
                    "deprecationMessage": "",
                    "type": "",
                    "indexKey": "",
                    "optional": false,
                    "description": "",
                    "line": 121,
                    "modifierKind": [
                        123,
                        148
                    ]
                }
            ],
            "methodsClass": [
                {
                    "name": "onSubmit",
                    "args": [],
                    "optional": false,
                    "returnType": "void",
                    "typeParameters": [],
                    "line": 137,
                    "deprecated": false,
                    "deprecationMessage": "",
                    "modifierKind": [
                        124
                    ]
                },
                {
                    "name": "setFormValue",
                    "args": [
                        {
                            "name": "v",
                            "type": "FormModel",
                            "deprecated": false,
                            "deprecationMessage": ""
                        }
                    ],
                    "optional": false,
                    "returnType": "void",
                    "typeParameters": [],
                    "line": 133,
                    "deprecated": false,
                    "deprecationMessage": "",
                    "modifierKind": [
                        124
                    ],
                    "jsdoctags": [
                        {
                            "name": "v",
                            "type": "FormModel",
                            "deprecated": false,
                            "deprecationMessage": "",
                            "tagName": {
                                "text": "param"
                            }
                        }
                    ]
                }
            ],
            "deprecated": false,
            "deprecationMessage": "",
            "hostBindings": [],
            "hostListeners": [],
            "standalone": false,
            "imports": [
                {
                    "name": "vestForms"
                },
                {
                    "name": "JsonPipe",
                    "type": "pipe"
                }
            ],
            "description": "",
            "rawdescription": "\n",
            "type": "component",
<<<<<<< HEAD
            "sourceCode": "import { componentWrapperDecorator, Meta, StoryObj } from '@storybook/angular';\nimport { Component, computed, signal } from '@angular/core';\nimport { vestForms } from '../exports';\nimport { userEvent, within } from 'storybook/test';\nimport { expect } from '@storybook/jest';\nimport {\n  FormModel,\n  formShape,\n  formValidationSuite,\n  selectors,\n} from './simple-form';\nimport { JsonPipe } from '@angular/common';\n\n@Component({\n    template: `\n    <form\n      class=\"p-4\"\n      scVestForm\n      (ngSubmit)=\"onSubmit()\"\n      [formValue]=\"formValue()\"\n      [validateRootForm]=\"true\"\n      [formShape]=\"shape\"\n      [suite]=\"suite\"\n      (validChange)=\"formValid.set($event)\"\n      (errorsChange)=\"errors.set($event)\"\n      (formValueChange)=\"setFormValue($event)\"\n      [validationOptions]=\"{ debounceTime: 500 }\"\n    >\n      <fieldset>\n        <div\n          class=\"w-full\"\n          sc-control-wrapper\n          data-testid=\"sc-control-wrapper__first-name\"\n        >\n          <label>\n            <span>First name</span>\n            <input\n              placeholder=\"Type your first name\"\n              data-testid=\"input__first-name\"\n              type=\"text\"\n              [ngModel]=\"vm.formValue.firstName\"\n              name=\"firstName\"\n              [validationOptions]=\"{ debounceTime: 500 }\"\n            />\n          </label>\n        </div>\n        <div\n          class=\"w-full\"\n          sc-control-wrapper\n          data-testid=\"sc-control-wrapper__last-name\"\n        >\n          <label>\n            <span>Last name</span>\n            <input\n              placeholder=\"Type your last name\"\n              data-testid=\"input__last-name\"\n              type=\"text\"\n              [ngModel]=\"vm.formValue.lastName\"\n              name=\"lastName\"\n            />\n          </label>\n        </div>\n        <div\n          class=\"sm:col-span-2\"\n          sc-control-wrapper\n          data-testid=\"sc-control-wrapper__passwords\"\n          ngModelGroup=\"passwords\"\n          [validationOptions]=\"{ debounceTime: 900 }\"\n        >\n          <div class=\"grid gap-4 sm:grid-cols-2 sm:gap-6\">\n            <div\n              class=\"w-full\"\n              sc-control-wrapper\n              data-testid=\"sc-control-wrapper__password\"\n            >\n              <label>\n                <span>Password</span>\n                <input\n                  placeholder=\"Type password\"\n                  type=\"password\"\n                  data-testid=\"input__password\"\n                  [ngModel]=\"vm.formValue.passwords?.password\"\n                  name=\"password\"\n                />\n              </label>\n            </div>\n            <div\n              class=\"w-full\"\n              sc-control-wrapper\n              data-testid=\"sc-control-wrapper__confirm-password\"\n            >\n              <label>\n                <span>Confirm</span>\n                <input\n                  placeholder=\"Confirm password\"\n                  type=\"password\"\n                  data-testid=\"input__confirm-password\"\n                  [ngModel]=\"vm.formValue.passwords?.confirmPassword\"\n                  name=\"confirmPassword\"\n                />\n              </label>\n            </div>\n          </div>\n        </div>\n        <button data-testid=\"btn__submit\" type=\"submit\">Submit</button>\n      </fieldset>\n      <pre data-testId=\"pre__form-errors\">\n        {{ vm.errors | json }}\n      </pre>\n    </form>\n\n  `,\n    imports: [vestForms, JsonPipe]\n})\nexport class FormDirectiveDemoComponent {\n  protected readonly formValue = signal<FormModel>({});\n  protected readonly formValid = signal<boolean>(false);\n  protected readonly errors = signal<Record<string, string>>({});\n  protected readonly shape = formShape;\n  protected readonly suite = formValidationSuite;\n  private readonly viewModel = computed(() => {\n    return {\n      formValue: this.formValue(),\n      errors: this.errors(),\n      formValid: this.formValid(),\n    };\n  });\n\n  protected get vm() {\n    return this.viewModel();\n  }\n\n  protected setFormValue(v: FormModel): void {\n    this.formValue.set(v);\n  }\n\n  protected onSubmit(): void {\n    if (this.formValid()) {\n      console.log(this.formValue());\n    }\n  }\n}\n\nconst meta: Meta<FormDirectiveDemoComponent> = {\n  title: 'simple form with validation options',\n  component: FormDirectiveDemoComponent,\n  parameters: {\n    // More on how to position stories at: https://storybook.js.org/docs/configure/story-layout\n    layout: 'fullscreen',\n  },\n};\n\nexport default meta;\nexport const Primary: StoryObj = {\n  decorators: [componentWrapperDecorator(FormDirectiveDemoComponent)],\n};\n\nexport const ShouldShowFirstnameRequiredAfterDelayForNgModel: StoryObj = {\n  play: async ({ canvasElement }) => {\n    const canvas = within(canvasElement);\n    await userEvent.click(canvas.getByTestId(selectors.inputFirstName));\n    canvas.getByTestId(selectors.inputFirstName).blur();\n\n    await expect(\n      canvas.getByTestId(selectors.scControlWrapperFirstName)\n    ).not.toHaveTextContent('First name is required');\n\n    setTimeout(() => {\n      expect(\n        canvas.getByTestId(selectors.scControlWrapperFirstName)\n      ).toHaveTextContent('First name is required');\n    }, 550)\n  },\n};\n\nexport const ShouldShowPasswordConfirmationAfterDelayForNgModelGroup: StoryObj = {\n  play: async ({ canvasElement }) => {\n    const canvas = within(canvasElement);\n    await userEvent.type(canvas.getByTestId(selectors.inputPassword), 'first');\n    await userEvent.type(\n      canvas.getByTestId(selectors.inputConfirmPassword),\n      'second'\n    , { delay: 500});\n    await userEvent.click(canvas.getByTestId(selectors.inputConfirmPassword));\n    await canvas.getByTestId(selectors.inputConfirmPassword).blur();\n\n    await expect(\n      canvas.getByTestId(selectors.scControlWrapperPasswords)\n    ).not.toHaveTextContent('Passwords do not match');\n\n    setTimeout(() => {\n      expect(\n        canvas.getByTestId(selectors.scControlWrapperPasswords)\n      ).toHaveTextContent('Passwords do not match');\n    }, 1000)\n  },\n};\n\n\nexport const ShouldValidateOnRootFormAfterDelay: StoryObj = {\n  play: async ({ canvasElement }) => {\n    const canvas = within(canvasElement);\n    await userEvent.type(\n      canvas.getByTestId(selectors.inputFirstName),\n      'Brecht'\n    );\n    await userEvent.type(\n      canvas.getByTestId(selectors.inputLastName),\n      'Billiet'\n    );\n    await userEvent.type(canvas.getByTestId(selectors.inputPassword), '1234');\n\n    await expect(\n      JSON.stringify(\n        JSON.parse(canvas.getByTestId(selectors.preFormErrors).innerHTML)\n      )\n    ).toEqual(JSON.stringify({}))\n\n    const expectedErrors = {\n      rootForm: ['Brecht his pass is not 1234'],\n    };\n\n    setTimeout(() => {\n      expect(\n        JSON.stringify(\n          JSON.parse(canvas.getByTestId(selectors.preFormErrors).innerHTML)\n        )\n      ).toEqual(JSON.stringify(expectedErrors));\n    }, 550)\n  },\n};\n",
=======
            "sourceCode": "import { componentWrapperDecorator, Meta, StoryObj } from '@storybook/angular';\nimport { Component, computed, signal } from '@angular/core';\nimport { vestForms } from '../exports';\nimport { userEvent, within } from '@storybook/test';\nimport { expect } from '@storybook/jest';\nimport {\n  FormModel,\n  formShape,\n  formValidationSuite,\n  selectors,\n} from './simple-form';\nimport { JsonPipe } from '@angular/common';\n\n@Component({\n  template: `\n    <form\n      class=\"p-4\"\n      scVestForm\n      (ngSubmit)=\"onSubmit()\"\n      [formValue]=\"formValue()\"\n      [validateRootForm]=\"true\"\n      [formShape]=\"shape\"\n      [suite]=\"suite\"\n      (validChange)=\"formValid.set($event)\"\n      (errorsChange)=\"errors.set($event)\"\n      (formValueChange)=\"setFormValue($event)\"\n      [validationOptions]=\"{ debounceTime: 500 }\"\n    >\n      <fieldset>\n        <div\n          class=\"w-full\"\n          sc-control-wrapper\n          data-testid=\"sc-control-wrapper__first-name\"\n        >\n          <label>\n            <span>First name</span>\n            <input\n              placeholder=\"Type your first name\"\n              data-testid=\"input__first-name\"\n              type=\"text\"\n              [ngModel]=\"vm.formValue.firstName\"\n              name=\"firstName\"\n              [validationOptions]=\"{ debounceTime: 500 }\"\n            />\n          </label>\n        </div>\n        <div\n          class=\"w-full\"\n          sc-control-wrapper\n          data-testid=\"sc-control-wrapper__last-name\"\n        >\n          <label>\n            <span>Last name</span>\n            <input\n              placeholder=\"Type your last name\"\n              data-testid=\"input__last-name\"\n              type=\"text\"\n              [ngModel]=\"vm.formValue.lastName\"\n              name=\"lastName\"\n            />\n          </label>\n        </div>\n        <div\n          class=\"sm:col-span-2\"\n          sc-control-wrapper\n          data-testid=\"sc-control-wrapper__passwords\"\n          ngModelGroup=\"passwords\"\n          [validationOptions]=\"{ debounceTime: 900 }\"\n        >\n          <div class=\"grid gap-4 sm:grid-cols-2 sm:gap-6\">\n            <div\n              class=\"w-full\"\n              sc-control-wrapper\n              data-testid=\"sc-control-wrapper__password\"\n            >\n              <label>\n                <span>Password</span>\n                <input\n                  placeholder=\"Type password\"\n                  type=\"password\"\n                  data-testid=\"input__password\"\n                  [ngModel]=\"vm.formValue.passwords?.password\"\n                  name=\"password\"\n                />\n              </label>\n            </div>\n            <div\n              class=\"w-full\"\n              sc-control-wrapper\n              data-testid=\"sc-control-wrapper__confirm-password\"\n            >\n              <label>\n                <span>Confirm</span>\n                <input\n                  placeholder=\"Confirm password\"\n                  type=\"password\"\n                  data-testid=\"input__confirm-password\"\n                  [ngModel]=\"vm.formValue.passwords?.confirmPassword\"\n                  name=\"confirmPassword\"\n                />\n              </label>\n            </div>\n          </div>\n        </div>\n        <button data-testid=\"btn__submit\" type=\"submit\">Submit</button>\n      </fieldset>\n      <pre data-testId=\"pre__form-errors\">\n        {{ vm.errors | json }}\n      </pre>\n    </form>\n\n  `,\n  imports: [vestForms, JsonPipe],\n  standalone: true,\n})\nexport class FormDirectiveDemoComponent {\n  protected readonly formValue = signal<FormModel>({});\n  protected readonly formValid = signal<boolean>(false);\n  protected readonly errors = signal<Record<string, string>>({});\n  protected readonly shape = formShape;\n  protected readonly suite = formValidationSuite;\n  private readonly viewModel = computed(() => {\n    return {\n      formValue: this.formValue(),\n      errors: this.errors(),\n      formValid: this.formValid(),\n    };\n  });\n\n  protected get vm() {\n    return this.viewModel();\n  }\n\n  protected setFormValue(v: FormModel): void {\n    this.formValue.set(v);\n  }\n\n  protected onSubmit(): void {\n    if (this.formValid()) {\n      console.log(this.formValue());\n    }\n  }\n}\n\nconst meta: Meta<FormDirectiveDemoComponent> = {\n  title: 'simple form with validation options',\n  component: FormDirectiveDemoComponent,\n  parameters: {\n    // More on how to position stories at: https://storybook.js.org/docs/configure/story-layout\n    layout: 'fullscreen',\n  },\n};\n\nexport default meta;\nexport const Primary: StoryObj = {\n  decorators: [componentWrapperDecorator(FormDirectiveDemoComponent)],\n};\n\nexport const ShouldShowFirstnameRequiredAfterDelayForNgModel: StoryObj = {\n  play: async ({ canvasElement }) => {\n    const canvas = within(canvasElement);\n    await userEvent.click(canvas.getByTestId(selectors.inputFirstName));\n    canvas.getByTestId(selectors.inputFirstName).blur();\n\n    await expect(\n      canvas.getByTestId(selectors.scControlWrapperFirstName)\n    ).not.toHaveTextContent('First name is required');\n\n    setTimeout(() => {\n      expect(\n        canvas.getByTestId(selectors.scControlWrapperFirstName)\n      ).toHaveTextContent('First name is required');\n    }, 550)\n  },\n};\n\nexport const ShouldShowPasswordConfirmationAfterDelayForNgModelGroup: StoryObj = {\n  play: async ({ canvasElement }) => {\n    const canvas = within(canvasElement);\n    await userEvent.type(canvas.getByTestId(selectors.inputPassword), 'first');\n    await userEvent.type(\n      canvas.getByTestId(selectors.inputConfirmPassword),\n      'second'\n    , { delay: 500});\n    await userEvent.click(canvas.getByTestId(selectors.inputConfirmPassword));\n    await canvas.getByTestId(selectors.inputConfirmPassword).blur();\n\n    await expect(\n      canvas.getByTestId(selectors.scControlWrapperPasswords)\n    ).not.toHaveTextContent('Passwords do not match');\n\n    setTimeout(() => {\n      expect(\n        canvas.getByTestId(selectors.scControlWrapperPasswords)\n      ).toHaveTextContent('Passwords do not match');\n    }, 1000)\n  },\n};\n\n\nexport const ShouldValidateOnRootFormAfterDelay: StoryObj = {\n  play: async ({ canvasElement }) => {\n    const canvas = within(canvasElement);\n    await userEvent.type(\n      canvas.getByTestId(selectors.inputFirstName),\n      'Brecht'\n    );\n    await userEvent.type(\n      canvas.getByTestId(selectors.inputLastName),\n      'Billiet'\n    );\n    await userEvent.type(canvas.getByTestId(selectors.inputPassword), '1234');\n\n    await expect(\n      JSON.stringify(\n        JSON.parse(canvas.getByTestId(selectors.preFormErrors).innerHTML)\n      )\n    ).toEqual(JSON.stringify({}))\n\n    const expectedErrors = {\n      rootForm: ['Brecht his pass is not 1234'],\n    };\n\n    setTimeout(() => {\n      expect(\n        JSON.stringify(\n          JSON.parse(canvas.getByTestId(selectors.preFormErrors).innerHTML)\n        )\n      ).toEqual(JSON.stringify(expectedErrors));\n    }, 550)\n  },\n};\n",
>>>>>>> d308680e
            "assetsDirs": [],
            "styleUrlsData": "",
            "stylesData": "",
            "extends": [],
            "accessors": {
                "vm": {
                    "name": "vm",
                    "getSignature": {
                        "name": "vm",
                        "type": "",
                        "returnType": "",
                        "line": 129
                    }
                }
            },
            "isDuplicate": true,
            "duplicateId": 1,
            "duplicateName": "FormDirectiveDemoComponent-1"
        },
        {
            "name": "FormDirectiveDemoComponent",
            "id": "component-FormDirectiveDemoComponent-faeaf7cea754e68ae49e5c11c8a4a9650e8f405361da4dc0c39a887da359a78fbb75dc0d7399b3e9dc8e38ab55803700932b4443e63eb058c91c857cfcb12b96-2",
            "file": "projects/ngx-vest-forms/src/lib/testing/simple-form.stories.ts",
            "encapsulation": [],
            "entryComponents": [],
            "inputs": [],
            "outputs": [],
            "providers": [],
            "styleUrls": [],
            "styles": [],
            "template": "<form\n  class=\"p-4\"\n  scVestForm\n  (ngSubmit)=\"onSubmit()\"\n  [formValue]=\"formValue()\"\n  [validateRootForm]=\"true\"\n  [formShape]=\"shape\"\n  [suite]=\"suite\"\n  (dirtyChange)=\"formDirty.set($event)\"\n  (validChange)=\"formValid.set($event)\"\n  (errorsChange)=\"errors.set($event)\"\n  (formValueChange)=\"setFormValue($event)\"\n>\n  <fieldset>\n    <div\n      class=\"w-full\"\n      sc-control-wrapper\n      data-testid=\"sc-control-wrapper__first-name\"\n    >\n      <label>\n        <span>First name</span>\n        <input\n          placeholder=\"Type your first name\"\n          data-testid=\"input__first-name\"\n          type=\"text\"\n          [ngModel]=\"vm.formValue.firstName\"\n          name=\"firstName\"\n        />\n      </label>\n    </div>\n    <div\n      class=\"w-full\"\n      sc-control-wrapper\n      data-testid=\"sc-control-wrapper__last-name\"\n    >\n      <label>\n        <span>Last name</span>\n        <input\n          placeholder=\"Type your last name\"\n          data-testid=\"input__last-name\"\n          type=\"text\"\n          [ngModel]=\"vm.formValue.lastName\"\n          name=\"lastName\"\n        />\n      </label>\n    </div>\n    <div\n      class=\"sm:col-span-2\"\n      sc-control-wrapper\n      data-testid=\"sc-control-wrapper__passwords\"\n      ngModelGroup=\"passwords\"\n    >\n      <div class=\"grid gap-4 sm:grid-cols-2 sm:gap-6\">\n        <div\n          class=\"w-full\"\n          sc-control-wrapper\n          data-testid=\"sc-control-wrapper__password\"\n        >\n          <label>\n            <span>Password</span>\n            <input\n              placeholder=\"Type password\"\n              type=\"password\"\n              data-testid=\"input__password\"\n              [ngModel]=\"vm.formValue.passwords?.password\"\n              name=\"password\"\n            />\n          </label>\n        </div>\n        <div\n          class=\"w-full\"\n          sc-control-wrapper\n          data-testid=\"sc-control-wrapper__confirm-password\"\n        >\n          <label>\n            <span>Confirm</span>\n            <input\n              placeholder=\"Confirm password\"\n              type=\"password\"\n              data-testid=\"input__confirm-password\"\n              [ngModel]=\"vm.formValue.passwords?.confirmPassword\"\n              name=\"confirmPassword\"\n            />\n          </label>\n        </div>\n      </div>\n    </div>\n    <button data-testid=\"btn__submit\" type=\"submit\">Submit</button>\n  </fieldset>\n  <pre data-testId=\"pre__form-value\">\n    {{ vm.formValue | json }}\n  </pre\n  >\n  <pre data-testId=\"pre__form-errors\">\n    {{ vm.errors | json }}\n  </pre\n  >\n  <pre data-testId=\"pre__form-valid\">{{ vm.formValid }}</pre>\n  <pre data-testId=\"pre__form-dirty\">{{ vm.formDirty }}</pre>\n</form>\n",
            "templateUrl": [],
            "viewProviders": [],
            "hostDirectives": [],
            "inputsClass": [],
            "outputsClass": [],
            "propertiesClass": [
                {
                    "name": "errors",
                    "defaultValue": "signal<Record<string, string>>({})",
                    "deprecated": false,
                    "deprecationMessage": "",
                    "type": "",
                    "indexKey": "",
                    "optional": false,
                    "description": "",
                    "line": 123,
                    "modifierKind": [
                        124,
                        148
                    ]
                },
                {
                    "name": "formDirty",
                    "defaultValue": "signal<boolean | null>(null)",
                    "deprecated": false,
                    "deprecationMessage": "",
                    "type": "",
                    "indexKey": "",
                    "optional": false,
                    "description": "",
                    "line": 122,
                    "modifierKind": [
                        124,
                        148
                    ]
                },
                {
                    "name": "formValid",
                    "defaultValue": "signal<boolean | null>(null)",
                    "deprecated": false,
                    "deprecationMessage": "",
                    "type": "",
                    "indexKey": "",
                    "optional": false,
                    "description": "",
                    "line": 121,
                    "modifierKind": [
                        124,
                        148
                    ]
                },
                {
                    "name": "formValue",
                    "defaultValue": "signal<FormModel>({})",
                    "deprecated": false,
                    "deprecationMessage": "",
                    "type": "",
                    "indexKey": "",
                    "optional": false,
                    "description": "",
                    "line": 120,
                    "modifierKind": [
                        124,
                        148
                    ]
                },
                {
                    "name": "shape",
                    "defaultValue": "formShape",
                    "deprecated": false,
                    "deprecationMessage": "",
                    "type": "",
                    "indexKey": "",
                    "optional": false,
                    "description": "",
                    "line": 124,
                    "modifierKind": [
                        124,
                        148
                    ]
                },
                {
                    "name": "suite",
                    "defaultValue": "formValidationSuite",
                    "deprecated": false,
                    "deprecationMessage": "",
                    "type": "",
                    "indexKey": "",
                    "optional": false,
                    "description": "",
                    "line": 125,
                    "modifierKind": [
                        124,
                        148
                    ]
                },
                {
                    "name": "viewModel",
                    "defaultValue": "computed(() => {\n    return {\n      formValue: this.formValue(),\n      errors: this.errors(),\n      formValid: this.formValid(),\n      formDirty: this.formDirty(),\n    };\n  })",
                    "deprecated": false,
                    "deprecationMessage": "",
                    "type": "",
                    "indexKey": "",
                    "optional": false,
                    "description": "",
                    "line": 126,
                    "modifierKind": [
                        123,
                        148
                    ]
                }
            ],
            "methodsClass": [
                {
                    "name": "onSubmit",
                    "args": [],
                    "optional": false,
                    "returnType": "void",
                    "typeParameters": [],
                    "line": 143,
                    "deprecated": false,
                    "deprecationMessage": "",
                    "modifierKind": [
                        124
                    ]
                },
                {
                    "name": "setFormValue",
                    "args": [
                        {
                            "name": "v",
                            "type": "FormModel",
                            "deprecated": false,
                            "deprecationMessage": ""
                        }
                    ],
                    "optional": false,
                    "returnType": "void",
                    "typeParameters": [],
                    "line": 139,
                    "deprecated": false,
                    "deprecationMessage": "",
                    "modifierKind": [
                        124
                    ],
                    "jsdoctags": [
                        {
                            "name": "v",
                            "type": "FormModel",
                            "deprecated": false,
                            "deprecationMessage": "",
                            "tagName": {
                                "text": "param"
                            }
                        }
                    ]
                }
            ],
            "deprecated": false,
            "deprecationMessage": "",
            "hostBindings": [],
            "hostListeners": [],
            "standalone": false,
            "imports": [
                {
                    "name": "vestForms"
                },
                {
                    "name": "JsonPipe",
                    "type": "pipe"
                }
            ],
            "description": "",
            "rawdescription": "\n",
            "type": "component",
            "sourceCode": "import { componentWrapperDecorator, Meta, StoryObj } from '@storybook/angular';\nimport { Component, computed, signal } from '@angular/core';\nimport { vestForms } from '../exports';\nimport { userEvent, waitFor, within } from 'storybook/test';\nimport { expect } from '@storybook/jest';\nimport {\n  FormModel,\n  formShape,\n  formValidationSuite,\n  selectors,\n} from './simple-form';\nimport { JsonPipe } from '@angular/common';\n\n@Component({\n    template: `\n    <form\n      class=\"p-4\"\n      scVestForm\n      (ngSubmit)=\"onSubmit()\"\n      [formValue]=\"formValue()\"\n      [validateRootForm]=\"true\"\n      [formShape]=\"shape\"\n      [suite]=\"suite\"\n      (dirtyChange)=\"formDirty.set($event)\"\n      (validChange)=\"formValid.set($event)\"\n      (errorsChange)=\"errors.set($event)\"\n      (formValueChange)=\"setFormValue($event)\"\n    >\n      <fieldset>\n        <div\n          class=\"w-full\"\n          sc-control-wrapper\n          data-testid=\"sc-control-wrapper__first-name\"\n        >\n          <label>\n            <span>First name</span>\n            <input\n              placeholder=\"Type your first name\"\n              data-testid=\"input__first-name\"\n              type=\"text\"\n              [ngModel]=\"vm.formValue.firstName\"\n              name=\"firstName\"\n            />\n          </label>\n        </div>\n        <div\n          class=\"w-full\"\n          sc-control-wrapper\n          data-testid=\"sc-control-wrapper__last-name\"\n        >\n          <label>\n            <span>Last name</span>\n            <input\n              placeholder=\"Type your last name\"\n              data-testid=\"input__last-name\"\n              type=\"text\"\n              [ngModel]=\"vm.formValue.lastName\"\n              name=\"lastName\"\n            />\n          </label>\n        </div>\n        <div\n          class=\"sm:col-span-2\"\n          sc-control-wrapper\n          data-testid=\"sc-control-wrapper__passwords\"\n          ngModelGroup=\"passwords\"\n        >\n          <div class=\"grid gap-4 sm:grid-cols-2 sm:gap-6\">\n            <div\n              class=\"w-full\"\n              sc-control-wrapper\n              data-testid=\"sc-control-wrapper__password\"\n            >\n              <label>\n                <span>Password</span>\n                <input\n                  placeholder=\"Type password\"\n                  type=\"password\"\n                  data-testid=\"input__password\"\n                  [ngModel]=\"vm.formValue.passwords?.password\"\n                  name=\"password\"\n                />\n              </label>\n            </div>\n            <div\n              class=\"w-full\"\n              sc-control-wrapper\n              data-testid=\"sc-control-wrapper__confirm-password\"\n            >\n              <label>\n                <span>Confirm</span>\n                <input\n                  placeholder=\"Confirm password\"\n                  type=\"password\"\n                  data-testid=\"input__confirm-password\"\n                  [ngModel]=\"vm.formValue.passwords?.confirmPassword\"\n                  name=\"confirmPassword\"\n                />\n              </label>\n            </div>\n          </div>\n        </div>\n        <button data-testid=\"btn__submit\" type=\"submit\">Submit</button>\n      </fieldset>\n      <pre data-testId=\"pre__form-value\">\n        {{ vm.formValue | json }}\n      </pre\n      >\n      <pre data-testId=\"pre__form-errors\">\n        {{ vm.errors | json }}\n      </pre\n      >\n      <pre data-testId=\"pre__form-valid\">{{ vm.formValid }}</pre>\n      <pre data-testId=\"pre__form-dirty\">{{ vm.formDirty }}</pre>\n    </form>\n  `,\n    imports: [vestForms, JsonPipe]\n})\nexport class FormDirectiveDemoComponent {\n  protected readonly formValue = signal<FormModel>({});\n  protected readonly formValid = signal<boolean | null>(null);\n  protected readonly formDirty = signal<boolean | null>(null);\n  protected readonly errors = signal<Record<string, string>>({});\n  protected readonly shape = formShape;\n  protected readonly suite = formValidationSuite;\n  private readonly viewModel = computed(() => {\n    return {\n      formValue: this.formValue(),\n      errors: this.errors(),\n      formValid: this.formValid(),\n      formDirty: this.formDirty(),\n    };\n  });\n\n  protected get vm() {\n    return this.viewModel();\n  }\n\n  protected setFormValue(v: FormModel): void {\n    this.formValue.set(v);\n  }\n\n  protected onSubmit(): void {\n    if (this.formValid()) {\n      console.log(this.formValue());\n    }\n  }\n}\n\nconst meta: Meta<FormDirectiveDemoComponent> = {\n  title: 'simple form',\n  component: FormDirectiveDemoComponent,\n  parameters: {\n    // More on how to position stories at: https://storybook.js.org/docs/configure/story-layout\n    layout: 'fullscreen',\n  },\n};\n\nexport default meta;\n\nexport const Primary: StoryObj = {\n  decorators: [componentWrapperDecorator(FormDirectiveDemoComponent)],\n};\n\nexport const ShouldShowErrorsOnSubmit: StoryObj = {\n  play: async ({ canvasElement }) => {\n    const canvas = within(canvasElement);\n    await userEvent.click(canvas.getByTestId(selectors.btnSubmit));\n    await expect(\n      canvas.getByTestId(selectors.scControlWrapperFirstName)\n    ).toHaveTextContent('First name is required');\n    await expect(\n      canvas.getByTestId(selectors.scControlWrapperLastName)\n    ).toHaveTextContent('Last name is required');\n    await expect(\n      canvas.getByTestId(selectors.scControlWrapperPassword)\n    ).toHaveTextContent('Password is required');\n    await expect(\n      canvas.getByTestId(selectors.scControlWrapperConfirmPassword)\n    ).not.toHaveTextContent('Confirm password is required');\n  },\n};\n\nexport const ShouldHideErrorsWhenValid: StoryObj = {\n  play: async ({ canvasElement }) => {\n    const canvas = within(canvasElement);\n    await userEvent.click(canvas.getByTestId(selectors.btnSubmit));\n\n    await userEvent.type(canvas.getByTestId(selectors.inputFirstName), 'first');\n    await userEvent.type(canvas.getByTestId(selectors.inputLastName), 'last');\n    await userEvent.type(canvas.getByTestId(selectors.inputPassword), 'pass');\n    await expect(\n      canvas.getByTestId(selectors.scControlWrapperFirstName)\n    ).not.toHaveTextContent('First name is required');\n    await expect(\n      canvas.getByTestId(selectors.scControlWrapperLastName)\n    ).not.toHaveTextContent('Last name is required');\n    await expect(\n      canvas.getByTestId(selectors.scControlWrapperPassword)\n    ).not.toHaveTextContent('Password is required');\n  },\n};\nexport const ShouldShowErrorsOnBlur: StoryObj = {\n  play: async ({ canvasElement }) => {\n    const canvas = within(canvasElement);\n    await userEvent.click(canvas.getByTestId(selectors.inputFirstName));\n    canvas.getByTestId(selectors.inputFirstName).blur();\n    await expect(\n      canvas.getByTestId(selectors.scControlWrapperFirstName)\n    ).toHaveTextContent('First name is required');\n\n    await userEvent.click(canvas.getByTestId(selectors.inputLastName));\n    canvas.getByTestId(selectors.inputLastName).blur();\n    await expect(\n      canvas.getByTestId(selectors.scControlWrapperLastName)\n    ).toHaveTextContent('Last name is required');\n\n    await userEvent.click(canvas.getByTestId(selectors.inputPassword));\n    canvas.getByTestId(selectors.inputPassword).blur();\n    await expect(\n      canvas.getByTestId(selectors.scControlWrapperPassword)\n    ).toHaveTextContent('Password is required');\n  },\n};\n\nexport const ShouldValidateOnGroups: StoryObj = {\n  play: async ({ canvasElement }) => {\n    const canvas = within(canvasElement);\n    await userEvent.type(canvas.getByTestId(selectors.inputPassword), 'first');\n    await userEvent.type(\n      canvas.getByTestId(selectors.inputConfirmPassword),\n      'second'\n    );\n    await expect(\n      canvas.getByTestId(selectors.scControlWrapperPasswords)\n    ).toHaveTextContent('Passwords do not match');\n    await expect(\n      canvas.getByTestId(selectors.scControlWrapperPasswords)\n    ).toHaveClass('sc-control-wrapper--invalid');\n  },\n};\n\nexport const ShouldHaveCorrectStatussesAndFormValueInitially: StoryObj = {\n  play: async ({ canvasElement }) => {\n    const canvas = within(canvasElement);\n    await waitFor(() => {\n      expect(canvas.getByTestId(selectors.preFormValid)).toHaveTextContent(\n        'false'\n      );\n      expect(canvas.getByTestId(selectors.preFormDirty)).toHaveTextContent(\n        'false'\n      );\n      const expectedContent = {\n        passwords: {\n          password: null,\n          confirmPassword: null,\n        },\n      };\n      expect(\n        JSON.stringify(\n          JSON.parse(canvas.getByTestId(selectors.preFormValue).innerHTML)\n        )\n      ).toEqual(JSON.stringify(expectedContent));\n      const expectedErrors = {\n        firstName: ['First name is required'],\n        lastName: ['Last name is required'],\n        'passwords.password': ['Password is required'],\n      };\n      expect(\n        JSON.stringify(\n          JSON.parse(canvas.getByTestId(selectors.preFormErrors).innerHTML)\n        )\n      ).toEqual(JSON.stringify(expectedErrors));\n    });\n  },\n};\n\nexport const ShouldHaveCorrectStatussesAndOnFormUpdate: StoryObj = {\n  play: async ({ canvasElement }) => {\n    const canvas = within(canvasElement);\n    await userEvent.type(canvas.getByTestId(selectors.inputFirstName), 'f');\n    await waitFor(() => {\n      expect(canvas.getByTestId(selectors.preFormValid)).toHaveTextContent(\n        'false'\n      );\n      expect(canvas.getByTestId(selectors.preFormDirty)).toHaveTextContent(\n        'true'\n      );\n      const expectedContent = {\n        firstName: 'f',\n        passwords: {\n          password: null,\n          confirmPassword: null,\n        },\n      };\n      expect(\n        JSON.stringify(\n          JSON.parse(canvas.getByTestId(selectors.preFormValue).innerHTML)\n        )\n      ).toEqual(JSON.stringify(expectedContent));\n      const expectedErrors = {\n        lastName: ['Last name is required'],\n        'passwords.password': ['Password is required'],\n      };\n      expect(\n        JSON.stringify(\n          JSON.parse(canvas.getByTestId(selectors.preFormErrors).innerHTML)\n        )\n      ).toEqual(JSON.stringify(expectedErrors));\n    });\n    await userEvent.type(canvas.getByTestId(selectors.inputLastName), 'l');\n    await userEvent.type(canvas.getByTestId(selectors.inputPassword), 'p');\n    await userEvent.type(\n      canvas.getByTestId(selectors.inputConfirmPassword),\n      'p'\n    );\n    await waitFor(() => {\n      expect(canvas.getByTestId(selectors.preFormValid)).toHaveTextContent(\n        'true'\n      );\n      expect(canvas.getByTestId(selectors.preFormDirty)).toHaveTextContent(\n        'true'\n      );\n      const expectedContent = {\n        firstName: 'f',\n        lastName: 'l',\n        passwords: {\n          password: 'p',\n          confirmPassword: 'p',\n        },\n      };\n      expect(\n        JSON.stringify(\n          JSON.parse(canvas.getByTestId(selectors.preFormValue).innerHTML)\n        )\n      ).toEqual(JSON.stringify(expectedContent));\n      expect(\n        JSON.stringify(\n          JSON.parse(canvas.getByTestId(selectors.preFormErrors).innerHTML)\n        )\n      ).toEqual(JSON.stringify({}));\n    });\n  },\n};\n\nexport const ShouldValidateOnRootForm: StoryObj = {\n  play: async ({ canvasElement }) => {\n    const canvas = within(canvasElement);\n    await userEvent.type(\n      canvas.getByTestId(selectors.inputFirstName),\n      'Brecht'\n    );\n    await userEvent.type(\n      canvas.getByTestId(selectors.inputLastName),\n      'Billiet'\n    );\n    await userEvent.type(canvas.getByTestId(selectors.inputPassword), '1234');\n    const expectedErrors = {\n      rootForm: ['Brecht his pass is not 1234'],\n    };\n    await expect(\n      JSON.stringify(\n        JSON.parse(canvas.getByTestId(selectors.preFormErrors).innerHTML)\n      )\n    ).toEqual(JSON.stringify(expectedErrors));\n    await userEvent.type(canvas.getByTestId(selectors.inputPassword), '5');\n    await expect(\n      JSON.stringify(\n        JSON.parse(canvas.getByTestId(selectors.preFormErrors).innerHTML)\n      )\n    ).toEqual(JSON.stringify({}));\n  },\n};\n",
            "assetsDirs": [],
            "styleUrlsData": "",
            "stylesData": "",
            "extends": [],
            "accessors": {
                "vm": {
                    "name": "vm",
                    "getSignature": {
                        "name": "vm",
                        "type": "",
                        "returnType": "",
                        "line": 135
                    }
                }
            },
            "isDuplicate": true,
            "duplicateId": 2,
            "duplicateName": "FormDirectiveDemoComponent-2"
        }
    ],
    "modules": [],
    "miscellaneous": {
        "variables": [
            {
                "name": "meta",
                "ctype": "miscellaneous",
                "subtype": "variable",
                "file": "projects/ngx-vest-forms/src/lib/testing/simple-form-with-validation-config.stories.ts",
                "deprecated": false,
                "deprecationMessage": "",
                "type": "Meta<FormDirectiveDemoComponent>",
                "defaultValue": "{\n  title: 'simple form with validation config',\n  component: FormDirectiveDemoComponent,\n  parameters: {\n    // More on how to position stories at: https://storybook.js.org/docs/configure/story-layout\n    layout: 'fullscreen',\n  },\n}"
            },
            {
                "name": "meta",
                "ctype": "miscellaneous",
                "subtype": "variable",
                "file": "projects/ngx-vest-forms/src/lib/testing/simple-form-with-validation-options.stories.ts",
                "deprecated": false,
                "deprecationMessage": "",
                "type": "Meta<FormDirectiveDemoComponent>",
                "defaultValue": "{\n  title: 'simple form with validation options',\n  component: FormDirectiveDemoComponent,\n  parameters: {\n    // More on how to position stories at: https://storybook.js.org/docs/configure/story-layout\n    layout: 'fullscreen',\n  },\n}"
            },
            {
                "name": "meta",
                "ctype": "miscellaneous",
                "subtype": "variable",
                "file": "projects/ngx-vest-forms/src/lib/testing/simple-form.stories.ts",
                "deprecated": false,
                "deprecationMessage": "",
                "type": "Meta<FormDirectiveDemoComponent>",
                "defaultValue": "{\n  title: 'simple form',\n  component: FormDirectiveDemoComponent,\n  parameters: {\n    // More on how to position stories at: https://storybook.js.org/docs/configure/story-layout\n    layout: 'fullscreen',\n  },\n}"
            },
            {
                "name": "preview",
                "ctype": "miscellaneous",
                "subtype": "variable",
                "file": "projects/ngx-vest-forms/.storybook/preview.ts",
                "deprecated": false,
                "deprecationMessage": "",
                "type": "Preview",
                "defaultValue": "{\n  parameters: {\n    controls: {\n      matchers: {\n        color: /(background|color)$/i,\n        date: /Date$/i,\n      },\n    },\n  },\n}"
            },
            {
                "name": "Primary",
                "ctype": "miscellaneous",
                "subtype": "variable",
                "file": "projects/ngx-vest-forms/src/lib/testing/simple-form-with-validation-config.stories.ts",
                "deprecated": false,
                "deprecationMessage": "",
                "type": "StoryObj",
                "defaultValue": "{\n  decorators: [componentWrapperDecorator(FormDirectiveDemoComponent)],\n}"
            },
            {
                "name": "Primary",
                "ctype": "miscellaneous",
                "subtype": "variable",
                "file": "projects/ngx-vest-forms/src/lib/testing/simple-form-with-validation-options.stories.ts",
                "deprecated": false,
                "deprecationMessage": "",
                "type": "StoryObj",
                "defaultValue": "{\n  decorators: [componentWrapperDecorator(FormDirectiveDemoComponent)],\n}"
            },
            {
                "name": "Primary",
                "ctype": "miscellaneous",
                "subtype": "variable",
                "file": "projects/ngx-vest-forms/src/lib/testing/simple-form.stories.ts",
                "deprecated": false,
                "deprecationMessage": "",
                "type": "StoryObj",
                "defaultValue": "{\n  decorators: [componentWrapperDecorator(FormDirectiveDemoComponent)],\n}"
            },
            {
                "name": "ShouldHaveCorrectStatussesAndFormValueInitially",
                "ctype": "miscellaneous",
                "subtype": "variable",
                "file": "projects/ngx-vest-forms/src/lib/testing/simple-form.stories.ts",
                "deprecated": false,
                "deprecationMessage": "",
                "type": "StoryObj",
                "defaultValue": "{\n  play: async ({ canvasElement }) => {\n    const canvas = within(canvasElement);\n    await waitFor(() => {\n      expect(canvas.getByTestId(selectors.preFormValid)).toHaveTextContent(\n        'false'\n      );\n      expect(canvas.getByTestId(selectors.preFormDirty)).toHaveTextContent(\n        'false'\n      );\n      const expectedContent = {\n        passwords: {\n          password: null,\n          confirmPassword: null,\n        },\n      };\n      expect(\n        JSON.stringify(\n          JSON.parse(canvas.getByTestId(selectors.preFormValue).innerHTML)\n        )\n      ).toEqual(JSON.stringify(expectedContent));\n      const expectedErrors = {\n        firstName: ['First name is required'],\n        lastName: ['Last name is required'],\n        'passwords.password': ['Password is required'],\n      };\n      expect(\n        JSON.stringify(\n          JSON.parse(canvas.getByTestId(selectors.preFormErrors).innerHTML)\n        )\n      ).toEqual(JSON.stringify(expectedErrors));\n    });\n  },\n}"
            },
            {
                "name": "ShouldHaveCorrectStatussesAndOnFormUpdate",
                "ctype": "miscellaneous",
                "subtype": "variable",
                "file": "projects/ngx-vest-forms/src/lib/testing/simple-form.stories.ts",
                "deprecated": false,
                "deprecationMessage": "",
                "type": "StoryObj",
                "defaultValue": "{\n  play: async ({ canvasElement }) => {\n    const canvas = within(canvasElement);\n    await userEvent.type(canvas.getByTestId(selectors.inputFirstName), 'f');\n    await waitFor(() => {\n      expect(canvas.getByTestId(selectors.preFormValid)).toHaveTextContent(\n        'false'\n      );\n      expect(canvas.getByTestId(selectors.preFormDirty)).toHaveTextContent(\n        'true'\n      );\n      const expectedContent = {\n        firstName: 'f',\n        passwords: {\n          password: null,\n          confirmPassword: null,\n        },\n      };\n      expect(\n        JSON.stringify(\n          JSON.parse(canvas.getByTestId(selectors.preFormValue).innerHTML)\n        )\n      ).toEqual(JSON.stringify(expectedContent));\n      const expectedErrors = {\n        lastName: ['Last name is required'],\n        'passwords.password': ['Password is required'],\n      };\n      expect(\n        JSON.stringify(\n          JSON.parse(canvas.getByTestId(selectors.preFormErrors).innerHTML)\n        )\n      ).toEqual(JSON.stringify(expectedErrors));\n    });\n    await userEvent.type(canvas.getByTestId(selectors.inputLastName), 'l');\n    await userEvent.type(canvas.getByTestId(selectors.inputPassword), 'p');\n    await userEvent.type(\n      canvas.getByTestId(selectors.inputConfirmPassword),\n      'p'\n    );\n    await waitFor(() => {\n      expect(canvas.getByTestId(selectors.preFormValid)).toHaveTextContent(\n        'true'\n      );\n      expect(canvas.getByTestId(selectors.preFormDirty)).toHaveTextContent(\n        'true'\n      );\n      const expectedContent = {\n        firstName: 'f',\n        lastName: 'l',\n        passwords: {\n          password: 'p',\n          confirmPassword: 'p',\n        },\n      };\n      expect(\n        JSON.stringify(\n          JSON.parse(canvas.getByTestId(selectors.preFormValue).innerHTML)\n        )\n      ).toEqual(JSON.stringify(expectedContent));\n      expect(\n        JSON.stringify(\n          JSON.parse(canvas.getByTestId(selectors.preFormErrors).innerHTML)\n        )\n      ).toEqual(JSON.stringify({}));\n    });\n  },\n}"
            },
            {
                "name": "ShouldHideErrorsWhenValid",
                "ctype": "miscellaneous",
                "subtype": "variable",
                "file": "projects/ngx-vest-forms/src/lib/testing/simple-form.stories.ts",
                "deprecated": false,
                "deprecationMessage": "",
                "type": "StoryObj",
                "defaultValue": "{\n  play: async ({ canvasElement }) => {\n    const canvas = within(canvasElement);\n    await userEvent.click(canvas.getByTestId(selectors.btnSubmit));\n\n    await userEvent.type(canvas.getByTestId(selectors.inputFirstName), 'first');\n    await userEvent.type(canvas.getByTestId(selectors.inputLastName), 'last');\n    await userEvent.type(canvas.getByTestId(selectors.inputPassword), 'pass');\n    await expect(\n      canvas.getByTestId(selectors.scControlWrapperFirstName)\n    ).not.toHaveTextContent('First name is required');\n    await expect(\n      canvas.getByTestId(selectors.scControlWrapperLastName)\n    ).not.toHaveTextContent('Last name is required');\n    await expect(\n      canvas.getByTestId(selectors.scControlWrapperPassword)\n    ).not.toHaveTextContent('Password is required');\n  },\n}"
            },
            {
                "name": "ShouldReactToDynamicValidationConfig",
                "ctype": "miscellaneous",
                "subtype": "variable",
                "file": "projects/ngx-vest-forms/src/lib/testing/simple-form-with-validation-config.stories.ts",
                "deprecated": false,
                "deprecationMessage": "",
                "type": "StoryObj",
                "defaultValue": "{\n  // TODO: Re-enable after PR #28 (validation config race condition fix) is merged\n  // This test fails due to known race conditions that are fixed in the main branch\n  play: async ({ canvasElement }) => {\n    // Test temporarily disabled - known issue fixed in PR #28\n    console.log('ShouldReactToDynamicValidationConfig test disabled - race condition fix pending');\n  },\n}"
            },
            {
                "name": "ShouldRetriggerByValidationConfig",
                "ctype": "miscellaneous",
                "subtype": "variable",
                "file": "projects/ngx-vest-forms/src/lib/testing/simple-form-with-validation-config.stories.ts",
                "deprecated": false,
                "deprecationMessage": "",
                "type": "StoryObj",
                "defaultValue": "{\n  // TODO: Re-enable after PR #28 (validation config race condition fix) is merged\n  // This test fails due to known race conditions that are fixed in the main branch\n  play: async ({ canvasElement }) => {\n    // Test temporarily disabled - known issue fixed in PR #28\n    console.log('ShouldRetriggerByValidationConfig test disabled - race condition fix pending');\n  },\n}"
            },
            {
                "name": "ShouldShowErrorsOnBlur",
                "ctype": "miscellaneous",
                "subtype": "variable",
                "file": "projects/ngx-vest-forms/src/lib/testing/simple-form.stories.ts",
                "deprecated": false,
                "deprecationMessage": "",
                "type": "StoryObj",
                "defaultValue": "{\n  play: async ({ canvasElement }) => {\n    const canvas = within(canvasElement);\n    await userEvent.click(canvas.getByTestId(selectors.inputFirstName));\n    canvas.getByTestId(selectors.inputFirstName).blur();\n    await expect(\n      canvas.getByTestId(selectors.scControlWrapperFirstName)\n    ).toHaveTextContent('First name is required');\n\n    await userEvent.click(canvas.getByTestId(selectors.inputLastName));\n    canvas.getByTestId(selectors.inputLastName).blur();\n    await expect(\n      canvas.getByTestId(selectors.scControlWrapperLastName)\n    ).toHaveTextContent('Last name is required');\n\n    await userEvent.click(canvas.getByTestId(selectors.inputPassword));\n    canvas.getByTestId(selectors.inputPassword).blur();\n    await expect(\n      canvas.getByTestId(selectors.scControlWrapperPassword)\n    ).toHaveTextContent('Password is required');\n  },\n}"
            },
            {
                "name": "ShouldShowErrorsOnSubmit",
                "ctype": "miscellaneous",
                "subtype": "variable",
                "file": "projects/ngx-vest-forms/src/lib/testing/simple-form.stories.ts",
                "deprecated": false,
                "deprecationMessage": "",
                "type": "StoryObj",
                "defaultValue": "{\n  play: async ({ canvasElement }) => {\n    const canvas = within(canvasElement);\n    await userEvent.click(canvas.getByTestId(selectors.btnSubmit));\n    await expect(\n      canvas.getByTestId(selectors.scControlWrapperFirstName)\n    ).toHaveTextContent('First name is required');\n    await expect(\n      canvas.getByTestId(selectors.scControlWrapperLastName)\n    ).toHaveTextContent('Last name is required');\n    await expect(\n      canvas.getByTestId(selectors.scControlWrapperPassword)\n    ).toHaveTextContent('Password is required');\n    await expect(\n      canvas.getByTestId(selectors.scControlWrapperConfirmPassword)\n    ).not.toHaveTextContent('Confirm password is required');\n  },\n}"
            },
            {
                "name": "ShouldShowFirstnameRequiredAfterDelayForNgModel",
                "ctype": "miscellaneous",
                "subtype": "variable",
                "file": "projects/ngx-vest-forms/src/lib/testing/simple-form-with-validation-options.stories.ts",
                "deprecated": false,
                "deprecationMessage": "",
                "type": "StoryObj",
                "defaultValue": "{\n  play: async ({ canvasElement }) => {\n    const canvas = within(canvasElement);\n    await userEvent.click(canvas.getByTestId(selectors.inputFirstName));\n    canvas.getByTestId(selectors.inputFirstName).blur();\n\n    await expect(\n      canvas.getByTestId(selectors.scControlWrapperFirstName)\n    ).not.toHaveTextContent('First name is required');\n\n    setTimeout(() => {\n      expect(\n        canvas.getByTestId(selectors.scControlWrapperFirstName)\n      ).toHaveTextContent('First name is required');\n    }, 550)\n  },\n}"
            },
            {
                "name": "ShouldShowPasswordConfirmationAfterDelayForNgModelGroup",
                "ctype": "miscellaneous",
                "subtype": "variable",
                "file": "projects/ngx-vest-forms/src/lib/testing/simple-form-with-validation-options.stories.ts",
                "deprecated": false,
                "deprecationMessage": "",
                "type": "StoryObj",
                "defaultValue": "{\n  play: async ({ canvasElement }) => {\n    const canvas = within(canvasElement);\n    await userEvent.type(canvas.getByTestId(selectors.inputPassword), 'first');\n    await userEvent.type(\n      canvas.getByTestId(selectors.inputConfirmPassword),\n      'second'\n    , { delay: 500});\n    await userEvent.click(canvas.getByTestId(selectors.inputConfirmPassword));\n    await canvas.getByTestId(selectors.inputConfirmPassword).blur();\n\n    await expect(\n      canvas.getByTestId(selectors.scControlWrapperPasswords)\n    ).not.toHaveTextContent('Passwords do not match');\n\n    setTimeout(() => {\n      expect(\n        canvas.getByTestId(selectors.scControlWrapperPasswords)\n      ).toHaveTextContent('Passwords do not match');\n    }, 1000)\n  },\n}"
            },
            {
                "name": "ShouldValidateOnGroups",
                "ctype": "miscellaneous",
                "subtype": "variable",
                "file": "projects/ngx-vest-forms/src/lib/testing/simple-form.stories.ts",
                "deprecated": false,
                "deprecationMessage": "",
                "type": "StoryObj",
                "defaultValue": "{\n  play: async ({ canvasElement }) => {\n    const canvas = within(canvasElement);\n    await userEvent.type(canvas.getByTestId(selectors.inputPassword), 'first');\n    await userEvent.type(\n      canvas.getByTestId(selectors.inputConfirmPassword),\n      'second'\n    );\n    await expect(\n      canvas.getByTestId(selectors.scControlWrapperPasswords)\n    ).toHaveTextContent('Passwords do not match');\n    await expect(\n      canvas.getByTestId(selectors.scControlWrapperPasswords)\n    ).toHaveClass('sc-control-wrapper--invalid');\n  },\n}"
            },
            {
                "name": "ShouldValidateOnRootForm",
                "ctype": "miscellaneous",
                "subtype": "variable",
                "file": "projects/ngx-vest-forms/src/lib/testing/simple-form.stories.ts",
                "deprecated": false,
                "deprecationMessage": "",
                "type": "StoryObj",
                "defaultValue": "{\n  play: async ({ canvasElement }) => {\n    const canvas = within(canvasElement);\n    await userEvent.type(\n      canvas.getByTestId(selectors.inputFirstName),\n      'Brecht'\n    );\n    await userEvent.type(\n      canvas.getByTestId(selectors.inputLastName),\n      'Billiet'\n    );\n    await userEvent.type(canvas.getByTestId(selectors.inputPassword), '1234');\n    const expectedErrors = {\n      rootForm: ['Brecht his pass is not 1234'],\n    };\n    await expect(\n      JSON.stringify(\n        JSON.parse(canvas.getByTestId(selectors.preFormErrors).innerHTML)\n      )\n    ).toEqual(JSON.stringify(expectedErrors));\n    await userEvent.type(canvas.getByTestId(selectors.inputPassword), '5');\n    await expect(\n      JSON.stringify(\n        JSON.parse(canvas.getByTestId(selectors.preFormErrors).innerHTML)\n      )\n    ).toEqual(JSON.stringify({}));\n  },\n}"
            },
            {
                "name": "ShouldValidateOnRootFormAfterDelay",
                "ctype": "miscellaneous",
                "subtype": "variable",
                "file": "projects/ngx-vest-forms/src/lib/testing/simple-form-with-validation-options.stories.ts",
                "deprecated": false,
                "deprecationMessage": "",
                "type": "StoryObj",
                "defaultValue": "{\n  play: async ({ canvasElement }) => {\n    const canvas = within(canvasElement);\n    await userEvent.type(\n      canvas.getByTestId(selectors.inputFirstName),\n      'Brecht'\n    );\n    await userEvent.type(\n      canvas.getByTestId(selectors.inputLastName),\n      'Billiet'\n    );\n    await userEvent.type(canvas.getByTestId(selectors.inputPassword), '1234');\n\n    await expect(\n      JSON.stringify(\n        JSON.parse(canvas.getByTestId(selectors.preFormErrors).innerHTML)\n      )\n    ).toEqual(JSON.stringify({}))\n\n    const expectedErrors = {\n      rootForm: ['Brecht his pass is not 1234'],\n    };\n\n    setTimeout(() => {\n      expect(\n        JSON.stringify(\n          JSON.parse(canvas.getByTestId(selectors.preFormErrors).innerHTML)\n        )\n      ).toEqual(JSON.stringify(expectedErrors));\n    }, 550)\n  },\n}"
            }
        ],
        "functions": [],
        "typealiases": [],
        "enumerations": [],
        "groupedVariables": {
            "projects/ngx-vest-forms/src/lib/testing/simple-form-with-validation-config.stories.ts": [
                {
                    "name": "meta",
                    "ctype": "miscellaneous",
                    "subtype": "variable",
                    "file": "projects/ngx-vest-forms/src/lib/testing/simple-form-with-validation-config.stories.ts",
                    "deprecated": false,
                    "deprecationMessage": "",
                    "type": "Meta<FormDirectiveDemoComponent>",
                    "defaultValue": "{\n  title: 'simple form with validation config',\n  component: FormDirectiveDemoComponent,\n  parameters: {\n    // More on how to position stories at: https://storybook.js.org/docs/configure/story-layout\n    layout: 'fullscreen',\n  },\n}"
                },
                {
                    "name": "Primary",
                    "ctype": "miscellaneous",
                    "subtype": "variable",
                    "file": "projects/ngx-vest-forms/src/lib/testing/simple-form-with-validation-config.stories.ts",
                    "deprecated": false,
                    "deprecationMessage": "",
                    "type": "StoryObj",
                    "defaultValue": "{\n  decorators: [componentWrapperDecorator(FormDirectiveDemoComponent)],\n}"
                },
                {
                    "name": "ShouldReactToDynamicValidationConfig",
                    "ctype": "miscellaneous",
                    "subtype": "variable",
                    "file": "projects/ngx-vest-forms/src/lib/testing/simple-form-with-validation-config.stories.ts",
                    "deprecated": false,
                    "deprecationMessage": "",
                    "type": "StoryObj",
                    "defaultValue": "{\n  // TODO: Re-enable after PR #28 (validation config race condition fix) is merged\n  // This test fails due to known race conditions that are fixed in the main branch\n  play: async ({ canvasElement }) => {\n    // Test temporarily disabled - known issue fixed in PR #28\n    console.log('ShouldReactToDynamicValidationConfig test disabled - race condition fix pending');\n  },\n}"
                },
                {
                    "name": "ShouldRetriggerByValidationConfig",
                    "ctype": "miscellaneous",
                    "subtype": "variable",
                    "file": "projects/ngx-vest-forms/src/lib/testing/simple-form-with-validation-config.stories.ts",
                    "deprecated": false,
                    "deprecationMessage": "",
                    "type": "StoryObj",
                    "defaultValue": "{\n  // TODO: Re-enable after PR #28 (validation config race condition fix) is merged\n  // This test fails due to known race conditions that are fixed in the main branch\n  play: async ({ canvasElement }) => {\n    // Test temporarily disabled - known issue fixed in PR #28\n    console.log('ShouldRetriggerByValidationConfig test disabled - race condition fix pending');\n  },\n}"
                }
            ],
            "projects/ngx-vest-forms/src/lib/testing/simple-form-with-validation-options.stories.ts": [
                {
                    "name": "meta",
                    "ctype": "miscellaneous",
                    "subtype": "variable",
                    "file": "projects/ngx-vest-forms/src/lib/testing/simple-form-with-validation-options.stories.ts",
                    "deprecated": false,
                    "deprecationMessage": "",
                    "type": "Meta<FormDirectiveDemoComponent>",
                    "defaultValue": "{\n  title: 'simple form with validation options',\n  component: FormDirectiveDemoComponent,\n  parameters: {\n    // More on how to position stories at: https://storybook.js.org/docs/configure/story-layout\n    layout: 'fullscreen',\n  },\n}"
                },
                {
                    "name": "Primary",
                    "ctype": "miscellaneous",
                    "subtype": "variable",
                    "file": "projects/ngx-vest-forms/src/lib/testing/simple-form-with-validation-options.stories.ts",
                    "deprecated": false,
                    "deprecationMessage": "",
                    "type": "StoryObj",
                    "defaultValue": "{\n  decorators: [componentWrapperDecorator(FormDirectiveDemoComponent)],\n}"
                },
                {
                    "name": "ShouldShowFirstnameRequiredAfterDelayForNgModel",
                    "ctype": "miscellaneous",
                    "subtype": "variable",
                    "file": "projects/ngx-vest-forms/src/lib/testing/simple-form-with-validation-options.stories.ts",
                    "deprecated": false,
                    "deprecationMessage": "",
                    "type": "StoryObj",
                    "defaultValue": "{\n  play: async ({ canvasElement }) => {\n    const canvas = within(canvasElement);\n    await userEvent.click(canvas.getByTestId(selectors.inputFirstName));\n    canvas.getByTestId(selectors.inputFirstName).blur();\n\n    await expect(\n      canvas.getByTestId(selectors.scControlWrapperFirstName)\n    ).not.toHaveTextContent('First name is required');\n\n    setTimeout(() => {\n      expect(\n        canvas.getByTestId(selectors.scControlWrapperFirstName)\n      ).toHaveTextContent('First name is required');\n    }, 550)\n  },\n}"
                },
                {
                    "name": "ShouldShowPasswordConfirmationAfterDelayForNgModelGroup",
                    "ctype": "miscellaneous",
                    "subtype": "variable",
                    "file": "projects/ngx-vest-forms/src/lib/testing/simple-form-with-validation-options.stories.ts",
                    "deprecated": false,
                    "deprecationMessage": "",
                    "type": "StoryObj",
                    "defaultValue": "{\n  play: async ({ canvasElement }) => {\n    const canvas = within(canvasElement);\n    await userEvent.type(canvas.getByTestId(selectors.inputPassword), 'first');\n    await userEvent.type(\n      canvas.getByTestId(selectors.inputConfirmPassword),\n      'second'\n    , { delay: 500});\n    await userEvent.click(canvas.getByTestId(selectors.inputConfirmPassword));\n    await canvas.getByTestId(selectors.inputConfirmPassword).blur();\n\n    await expect(\n      canvas.getByTestId(selectors.scControlWrapperPasswords)\n    ).not.toHaveTextContent('Passwords do not match');\n\n    setTimeout(() => {\n      expect(\n        canvas.getByTestId(selectors.scControlWrapperPasswords)\n      ).toHaveTextContent('Passwords do not match');\n    }, 1000)\n  },\n}"
                },
                {
                    "name": "ShouldValidateOnRootFormAfterDelay",
                    "ctype": "miscellaneous",
                    "subtype": "variable",
                    "file": "projects/ngx-vest-forms/src/lib/testing/simple-form-with-validation-options.stories.ts",
                    "deprecated": false,
                    "deprecationMessage": "",
                    "type": "StoryObj",
                    "defaultValue": "{\n  play: async ({ canvasElement }) => {\n    const canvas = within(canvasElement);\n    await userEvent.type(\n      canvas.getByTestId(selectors.inputFirstName),\n      'Brecht'\n    );\n    await userEvent.type(\n      canvas.getByTestId(selectors.inputLastName),\n      'Billiet'\n    );\n    await userEvent.type(canvas.getByTestId(selectors.inputPassword), '1234');\n\n    await expect(\n      JSON.stringify(\n        JSON.parse(canvas.getByTestId(selectors.preFormErrors).innerHTML)\n      )\n    ).toEqual(JSON.stringify({}))\n\n    const expectedErrors = {\n      rootForm: ['Brecht his pass is not 1234'],\n    };\n\n    setTimeout(() => {\n      expect(\n        JSON.stringify(\n          JSON.parse(canvas.getByTestId(selectors.preFormErrors).innerHTML)\n        )\n      ).toEqual(JSON.stringify(expectedErrors));\n    }, 550)\n  },\n}"
                }
            ],
            "projects/ngx-vest-forms/src/lib/testing/simple-form.stories.ts": [
                {
                    "name": "meta",
                    "ctype": "miscellaneous",
                    "subtype": "variable",
                    "file": "projects/ngx-vest-forms/src/lib/testing/simple-form.stories.ts",
                    "deprecated": false,
                    "deprecationMessage": "",
                    "type": "Meta<FormDirectiveDemoComponent>",
                    "defaultValue": "{\n  title: 'simple form',\n  component: FormDirectiveDemoComponent,\n  parameters: {\n    // More on how to position stories at: https://storybook.js.org/docs/configure/story-layout\n    layout: 'fullscreen',\n  },\n}"
                },
                {
                    "name": "Primary",
                    "ctype": "miscellaneous",
                    "subtype": "variable",
                    "file": "projects/ngx-vest-forms/src/lib/testing/simple-form.stories.ts",
                    "deprecated": false,
                    "deprecationMessage": "",
                    "type": "StoryObj",
                    "defaultValue": "{\n  decorators: [componentWrapperDecorator(FormDirectiveDemoComponent)],\n}"
                },
                {
                    "name": "ShouldHaveCorrectStatussesAndFormValueInitially",
                    "ctype": "miscellaneous",
                    "subtype": "variable",
                    "file": "projects/ngx-vest-forms/src/lib/testing/simple-form.stories.ts",
                    "deprecated": false,
                    "deprecationMessage": "",
                    "type": "StoryObj",
                    "defaultValue": "{\n  play: async ({ canvasElement }) => {\n    const canvas = within(canvasElement);\n    await waitFor(() => {\n      expect(canvas.getByTestId(selectors.preFormValid)).toHaveTextContent(\n        'false'\n      );\n      expect(canvas.getByTestId(selectors.preFormDirty)).toHaveTextContent(\n        'false'\n      );\n      const expectedContent = {\n        passwords: {\n          password: null,\n          confirmPassword: null,\n        },\n      };\n      expect(\n        JSON.stringify(\n          JSON.parse(canvas.getByTestId(selectors.preFormValue).innerHTML)\n        )\n      ).toEqual(JSON.stringify(expectedContent));\n      const expectedErrors = {\n        firstName: ['First name is required'],\n        lastName: ['Last name is required'],\n        'passwords.password': ['Password is required'],\n      };\n      expect(\n        JSON.stringify(\n          JSON.parse(canvas.getByTestId(selectors.preFormErrors).innerHTML)\n        )\n      ).toEqual(JSON.stringify(expectedErrors));\n    });\n  },\n}"
                },
                {
                    "name": "ShouldHaveCorrectStatussesAndOnFormUpdate",
                    "ctype": "miscellaneous",
                    "subtype": "variable",
                    "file": "projects/ngx-vest-forms/src/lib/testing/simple-form.stories.ts",
                    "deprecated": false,
                    "deprecationMessage": "",
                    "type": "StoryObj",
                    "defaultValue": "{\n  play: async ({ canvasElement }) => {\n    const canvas = within(canvasElement);\n    await userEvent.type(canvas.getByTestId(selectors.inputFirstName), 'f');\n    await waitFor(() => {\n      expect(canvas.getByTestId(selectors.preFormValid)).toHaveTextContent(\n        'false'\n      );\n      expect(canvas.getByTestId(selectors.preFormDirty)).toHaveTextContent(\n        'true'\n      );\n      const expectedContent = {\n        firstName: 'f',\n        passwords: {\n          password: null,\n          confirmPassword: null,\n        },\n      };\n      expect(\n        JSON.stringify(\n          JSON.parse(canvas.getByTestId(selectors.preFormValue).innerHTML)\n        )\n      ).toEqual(JSON.stringify(expectedContent));\n      const expectedErrors = {\n        lastName: ['Last name is required'],\n        'passwords.password': ['Password is required'],\n      };\n      expect(\n        JSON.stringify(\n          JSON.parse(canvas.getByTestId(selectors.preFormErrors).innerHTML)\n        )\n      ).toEqual(JSON.stringify(expectedErrors));\n    });\n    await userEvent.type(canvas.getByTestId(selectors.inputLastName), 'l');\n    await userEvent.type(canvas.getByTestId(selectors.inputPassword), 'p');\n    await userEvent.type(\n      canvas.getByTestId(selectors.inputConfirmPassword),\n      'p'\n    );\n    await waitFor(() => {\n      expect(canvas.getByTestId(selectors.preFormValid)).toHaveTextContent(\n        'true'\n      );\n      expect(canvas.getByTestId(selectors.preFormDirty)).toHaveTextContent(\n        'true'\n      );\n      const expectedContent = {\n        firstName: 'f',\n        lastName: 'l',\n        passwords: {\n          password: 'p',\n          confirmPassword: 'p',\n        },\n      };\n      expect(\n        JSON.stringify(\n          JSON.parse(canvas.getByTestId(selectors.preFormValue).innerHTML)\n        )\n      ).toEqual(JSON.stringify(expectedContent));\n      expect(\n        JSON.stringify(\n          JSON.parse(canvas.getByTestId(selectors.preFormErrors).innerHTML)\n        )\n      ).toEqual(JSON.stringify({}));\n    });\n  },\n}"
                },
                {
                    "name": "ShouldHideErrorsWhenValid",
                    "ctype": "miscellaneous",
                    "subtype": "variable",
                    "file": "projects/ngx-vest-forms/src/lib/testing/simple-form.stories.ts",
                    "deprecated": false,
                    "deprecationMessage": "",
                    "type": "StoryObj",
                    "defaultValue": "{\n  play: async ({ canvasElement }) => {\n    const canvas = within(canvasElement);\n    await userEvent.click(canvas.getByTestId(selectors.btnSubmit));\n\n    await userEvent.type(canvas.getByTestId(selectors.inputFirstName), 'first');\n    await userEvent.type(canvas.getByTestId(selectors.inputLastName), 'last');\n    await userEvent.type(canvas.getByTestId(selectors.inputPassword), 'pass');\n    await expect(\n      canvas.getByTestId(selectors.scControlWrapperFirstName)\n    ).not.toHaveTextContent('First name is required');\n    await expect(\n      canvas.getByTestId(selectors.scControlWrapperLastName)\n    ).not.toHaveTextContent('Last name is required');\n    await expect(\n      canvas.getByTestId(selectors.scControlWrapperPassword)\n    ).not.toHaveTextContent('Password is required');\n  },\n}"
                },
                {
                    "name": "ShouldShowErrorsOnBlur",
                    "ctype": "miscellaneous",
                    "subtype": "variable",
                    "file": "projects/ngx-vest-forms/src/lib/testing/simple-form.stories.ts",
                    "deprecated": false,
                    "deprecationMessage": "",
                    "type": "StoryObj",
                    "defaultValue": "{\n  play: async ({ canvasElement }) => {\n    const canvas = within(canvasElement);\n    await userEvent.click(canvas.getByTestId(selectors.inputFirstName));\n    canvas.getByTestId(selectors.inputFirstName).blur();\n    await expect(\n      canvas.getByTestId(selectors.scControlWrapperFirstName)\n    ).toHaveTextContent('First name is required');\n\n    await userEvent.click(canvas.getByTestId(selectors.inputLastName));\n    canvas.getByTestId(selectors.inputLastName).blur();\n    await expect(\n      canvas.getByTestId(selectors.scControlWrapperLastName)\n    ).toHaveTextContent('Last name is required');\n\n    await userEvent.click(canvas.getByTestId(selectors.inputPassword));\n    canvas.getByTestId(selectors.inputPassword).blur();\n    await expect(\n      canvas.getByTestId(selectors.scControlWrapperPassword)\n    ).toHaveTextContent('Password is required');\n  },\n}"
                },
                {
                    "name": "ShouldShowErrorsOnSubmit",
                    "ctype": "miscellaneous",
                    "subtype": "variable",
                    "file": "projects/ngx-vest-forms/src/lib/testing/simple-form.stories.ts",
                    "deprecated": false,
                    "deprecationMessage": "",
                    "type": "StoryObj",
                    "defaultValue": "{\n  play: async ({ canvasElement }) => {\n    const canvas = within(canvasElement);\n    await userEvent.click(canvas.getByTestId(selectors.btnSubmit));\n    await expect(\n      canvas.getByTestId(selectors.scControlWrapperFirstName)\n    ).toHaveTextContent('First name is required');\n    await expect(\n      canvas.getByTestId(selectors.scControlWrapperLastName)\n    ).toHaveTextContent('Last name is required');\n    await expect(\n      canvas.getByTestId(selectors.scControlWrapperPassword)\n    ).toHaveTextContent('Password is required');\n    await expect(\n      canvas.getByTestId(selectors.scControlWrapperConfirmPassword)\n    ).not.toHaveTextContent('Confirm password is required');\n  },\n}"
                },
                {
                    "name": "ShouldValidateOnGroups",
                    "ctype": "miscellaneous",
                    "subtype": "variable",
                    "file": "projects/ngx-vest-forms/src/lib/testing/simple-form.stories.ts",
                    "deprecated": false,
                    "deprecationMessage": "",
                    "type": "StoryObj",
                    "defaultValue": "{\n  play: async ({ canvasElement }) => {\n    const canvas = within(canvasElement);\n    await userEvent.type(canvas.getByTestId(selectors.inputPassword), 'first');\n    await userEvent.type(\n      canvas.getByTestId(selectors.inputConfirmPassword),\n      'second'\n    );\n    await expect(\n      canvas.getByTestId(selectors.scControlWrapperPasswords)\n    ).toHaveTextContent('Passwords do not match');\n    await expect(\n      canvas.getByTestId(selectors.scControlWrapperPasswords)\n    ).toHaveClass('sc-control-wrapper--invalid');\n  },\n}"
                },
                {
                    "name": "ShouldValidateOnRootForm",
                    "ctype": "miscellaneous",
                    "subtype": "variable",
                    "file": "projects/ngx-vest-forms/src/lib/testing/simple-form.stories.ts",
                    "deprecated": false,
                    "deprecationMessage": "",
                    "type": "StoryObj",
                    "defaultValue": "{\n  play: async ({ canvasElement }) => {\n    const canvas = within(canvasElement);\n    await userEvent.type(\n      canvas.getByTestId(selectors.inputFirstName),\n      'Brecht'\n    );\n    await userEvent.type(\n      canvas.getByTestId(selectors.inputLastName),\n      'Billiet'\n    );\n    await userEvent.type(canvas.getByTestId(selectors.inputPassword), '1234');\n    const expectedErrors = {\n      rootForm: ['Brecht his pass is not 1234'],\n    };\n    await expect(\n      JSON.stringify(\n        JSON.parse(canvas.getByTestId(selectors.preFormErrors).innerHTML)\n      )\n    ).toEqual(JSON.stringify(expectedErrors));\n    await userEvent.type(canvas.getByTestId(selectors.inputPassword), '5');\n    await expect(\n      JSON.stringify(\n        JSON.parse(canvas.getByTestId(selectors.preFormErrors).innerHTML)\n      )\n    ).toEqual(JSON.stringify({}));\n  },\n}"
                }
            ],
            "projects/ngx-vest-forms/.storybook/preview.ts": [
                {
                    "name": "preview",
                    "ctype": "miscellaneous",
                    "subtype": "variable",
                    "file": "projects/ngx-vest-forms/.storybook/preview.ts",
                    "deprecated": false,
                    "deprecationMessage": "",
                    "type": "Preview",
                    "defaultValue": "{\n  parameters: {\n    controls: {\n      matchers: {\n        color: /(background|color)$/i,\n        date: /Date$/i,\n      },\n    },\n  },\n}"
                }
            ]
        },
        "groupedFunctions": {},
        "groupedEnumerations": {},
        "groupedTypeAliases": {}
    },
    "routes": {
        "name": "<root>",
        "kind": "module",
        "children": []
    },
    "coverage": {
        "count": 0,
        "status": "low",
        "files": [
            {
                "filePath": "projects/ngx-vest-forms/.storybook/preview.ts",
                "type": "variable",
                "linktype": "miscellaneous",
                "linksubtype": "variable",
                "name": "preview",
                "coveragePercent": 0,
                "coverageCount": "0/1",
                "status": "low"
            },
            {
                "filePath": "projects/ngx-vest-forms/src/lib/testing/simple-form-with-validation-config.stories.ts",
                "type": "component",
                "linktype": "component",
                "name": "FormDirectiveDemoComponent",
                "coveragePercent": 0,
                "coverageCount": "0/11",
                "status": "low"
            },
            {
                "filePath": "projects/ngx-vest-forms/src/lib/testing/simple-form-with-validation-config.stories.ts",
                "type": "variable",
                "linktype": "miscellaneous",
                "linksubtype": "variable",
                "name": "meta",
                "coveragePercent": 0,
                "coverageCount": "0/1",
                "status": "low"
            },
            {
                "filePath": "projects/ngx-vest-forms/src/lib/testing/simple-form-with-validation-config.stories.ts",
                "type": "variable",
                "linktype": "miscellaneous",
                "linksubtype": "variable",
                "name": "Primary",
                "coveragePercent": 0,
                "coverageCount": "0/1",
                "status": "low"
            },
            {
                "filePath": "projects/ngx-vest-forms/src/lib/testing/simple-form-with-validation-config.stories.ts",
                "type": "variable",
                "linktype": "miscellaneous",
                "linksubtype": "variable",
                "name": "ShouldReactToDynamicValidationConfig",
                "coveragePercent": 0,
                "coverageCount": "0/1",
                "status": "low"
            },
            {
                "filePath": "projects/ngx-vest-forms/src/lib/testing/simple-form-with-validation-config.stories.ts",
                "type": "variable",
                "linktype": "miscellaneous",
                "linksubtype": "variable",
                "name": "ShouldRetriggerByValidationConfig",
                "coveragePercent": 0,
                "coverageCount": "0/1",
                "status": "low"
            },
            {
                "filePath": "projects/ngx-vest-forms/src/lib/testing/simple-form-with-validation-options.stories.ts",
                "type": "component",
                "linktype": "component",
                "name": "FormDirectiveDemoComponent",
                "coveragePercent": 0,
                "coverageCount": "0/9",
                "status": "low"
            },
            {
                "filePath": "projects/ngx-vest-forms/src/lib/testing/simple-form-with-validation-options.stories.ts",
                "type": "variable",
                "linktype": "miscellaneous",
                "linksubtype": "variable",
                "name": "meta",
                "coveragePercent": 0,
                "coverageCount": "0/1",
                "status": "low"
            },
            {
                "filePath": "projects/ngx-vest-forms/src/lib/testing/simple-form-with-validation-options.stories.ts",
                "type": "variable",
                "linktype": "miscellaneous",
                "linksubtype": "variable",
                "name": "Primary",
                "coveragePercent": 0,
                "coverageCount": "0/1",
                "status": "low"
            },
            {
                "filePath": "projects/ngx-vest-forms/src/lib/testing/simple-form-with-validation-options.stories.ts",
                "type": "variable",
                "linktype": "miscellaneous",
                "linksubtype": "variable",
                "name": "ShouldShowFirstnameRequiredAfterDelayForNgModel",
                "coveragePercent": 0,
                "coverageCount": "0/1",
                "status": "low"
            },
            {
                "filePath": "projects/ngx-vest-forms/src/lib/testing/simple-form-with-validation-options.stories.ts",
                "type": "variable",
                "linktype": "miscellaneous",
                "linksubtype": "variable",
                "name": "ShouldShowPasswordConfirmationAfterDelayForNgModelGroup",
                "coveragePercent": 0,
                "coverageCount": "0/1",
                "status": "low"
            },
            {
                "filePath": "projects/ngx-vest-forms/src/lib/testing/simple-form-with-validation-options.stories.ts",
                "type": "variable",
                "linktype": "miscellaneous",
                "linksubtype": "variable",
                "name": "ShouldValidateOnRootFormAfterDelay",
                "coveragePercent": 0,
                "coverageCount": "0/1",
                "status": "low"
            },
            {
                "filePath": "projects/ngx-vest-forms/src/lib/testing/simple-form.stories.ts",
                "type": "component",
                "linktype": "component",
                "name": "FormDirectiveDemoComponent",
                "coveragePercent": 0,
                "coverageCount": "0/10",
                "status": "low"
            },
            {
                "filePath": "projects/ngx-vest-forms/src/lib/testing/simple-form.stories.ts",
                "type": "variable",
                "linktype": "miscellaneous",
                "linksubtype": "variable",
                "name": "meta",
                "coveragePercent": 0,
                "coverageCount": "0/1",
                "status": "low"
            },
            {
                "filePath": "projects/ngx-vest-forms/src/lib/testing/simple-form.stories.ts",
                "type": "variable",
                "linktype": "miscellaneous",
                "linksubtype": "variable",
                "name": "Primary",
                "coveragePercent": 0,
                "coverageCount": "0/1",
                "status": "low"
            },
            {
                "filePath": "projects/ngx-vest-forms/src/lib/testing/simple-form.stories.ts",
                "type": "variable",
                "linktype": "miscellaneous",
                "linksubtype": "variable",
                "name": "ShouldHaveCorrectStatussesAndFormValueInitially",
                "coveragePercent": 0,
                "coverageCount": "0/1",
                "status": "low"
            },
            {
                "filePath": "projects/ngx-vest-forms/src/lib/testing/simple-form.stories.ts",
                "type": "variable",
                "linktype": "miscellaneous",
                "linksubtype": "variable",
                "name": "ShouldHaveCorrectStatussesAndOnFormUpdate",
                "coveragePercent": 0,
                "coverageCount": "0/1",
                "status": "low"
            },
            {
                "filePath": "projects/ngx-vest-forms/src/lib/testing/simple-form.stories.ts",
                "type": "variable",
                "linktype": "miscellaneous",
                "linksubtype": "variable",
                "name": "ShouldHideErrorsWhenValid",
                "coveragePercent": 0,
                "coverageCount": "0/1",
                "status": "low"
            },
            {
                "filePath": "projects/ngx-vest-forms/src/lib/testing/simple-form.stories.ts",
                "type": "variable",
                "linktype": "miscellaneous",
                "linksubtype": "variable",
                "name": "ShouldShowErrorsOnBlur",
                "coveragePercent": 0,
                "coverageCount": "0/1",
                "status": "low"
            },
            {
                "filePath": "projects/ngx-vest-forms/src/lib/testing/simple-form.stories.ts",
                "type": "variable",
                "linktype": "miscellaneous",
                "linksubtype": "variable",
                "name": "ShouldShowErrorsOnSubmit",
                "coveragePercent": 0,
                "coverageCount": "0/1",
                "status": "low"
            },
            {
                "filePath": "projects/ngx-vest-forms/src/lib/testing/simple-form.stories.ts",
                "type": "variable",
                "linktype": "miscellaneous",
                "linksubtype": "variable",
                "name": "ShouldValidateOnGroups",
                "coveragePercent": 0,
                "coverageCount": "0/1",
                "status": "low"
            },
            {
                "filePath": "projects/ngx-vest-forms/src/lib/testing/simple-form.stories.ts",
                "type": "variable",
                "linktype": "miscellaneous",
                "linksubtype": "variable",
                "name": "ShouldValidateOnRootForm",
                "coveragePercent": 0,
                "coverageCount": "0/1",
                "status": "low"
            }
        ]
    }
}<|MERGE_RESOLUTION|>--- conflicted
+++ resolved
@@ -1,1271 +1,1182 @@
 {
-    "pipes": [],
-    "interfaces": [],
-    "injectables": [],
-    "guards": [],
-    "interceptors": [],
-    "classes": [],
-    "directives": [],
-    "components": [
-        {
-            "name": "FormDirectiveDemoComponent",
-<<<<<<< HEAD
-            "id": "component-FormDirectiveDemoComponent-4d667d3fde51e0eed4bf33aea4bcf1df22d60612ce4f8682da50ecb6377265a5ff0d63ed347d9ba260e05091cc8fd40645415f7e1b665318bec15a1075f58d44",
-=======
-            "id": "component-FormDirectiveDemoComponent-1032640d9f837225cd74b9e82f92b12c275717ed4a961bb24ab3e338aa7c3dc1b2907c5d7fb0414d1f39b4e6c9a728d457a62283e0ee9745e1a34cc8f4852a52",
->>>>>>> d308680e
-            "file": "projects/ngx-vest-forms/src/lib/testing/simple-form-with-validation-config.stories.ts",
-            "encapsulation": [],
-            "entryComponents": [],
-            "inputs": [],
-            "outputs": [],
-            "providers": [],
-            "styleUrls": [],
-            "styles": [],
-            "template": "<form\n  class=\"p-4\"\n  scVestForm\n  (ngSubmit)=\"onSubmit()\"\n  [formValue]=\"formValue()\"\n  [validateRootForm]=\"true\"\n  [formShape]=\"shape\"\n  [validationConfig]=\"validationConfig\"\n  [suite]=\"suite\"\n  (validChange)=\"formValid.set($event)\"\n  (errorsChange)=\"errors.set($event)\"\n  (formValueChange)=\"setFormValue($event)\"\n>\n  <fieldset>\n    <div\n      class=\"w-full\"\n      sc-control-wrapper\n      data-testid=\"sc-control-wrapper__first-name\"\n    >\n      <label>\n        <span>First name</span>\n        <input\n          placeholder=\"Type your first name\"\n          data-testid=\"input__first-name\"\n          type=\"text\"\n          [ngModel]=\"vm.formValue.firstName\"\n          name=\"firstName\"\n        />\n      </label>\n    </div>\n    <div\n      class=\"w-full\"\n      sc-control-wrapper\n      data-testid=\"sc-control-wrapper__last-name\"\n    >\n      <label>\n        <span>Last name</span>\n        <input\n          placeholder=\"Type your last name\"\n          data-testid=\"input__last-name\"\n          type=\"text\"\n          [ngModel]=\"vm.formValue.lastName\"\n          name=\"lastName\"\n        />\n      </label>\n    </div>\n    <div\n      class=\"sm:col-span-2\"\n      sc-control-wrapper\n      data-testid=\"sc-control-wrapper__passwords\"\n      ngModelGroup=\"passwords\"\n    >\n      <div class=\"grid gap-4 sm:grid-cols-2 sm:gap-6\">\n        <div\n          class=\"w-full\"\n          sc-control-wrapper\n          data-testid=\"sc-control-wrapper__password\"\n        >\n          <label>\n            <span>Password</span>\n            <input\n              placeholder=\"Type password\"\n              type=\"password\"\n              data-testid=\"input__password\"\n              [ngModel]=\"vm.formValue.passwords?.password\"\n              name=\"password\"\n            />\n          </label>\n        </div>\n        <div\n          class=\"w-full\"\n          sc-control-wrapper\n          data-testid=\"sc-control-wrapper__confirm-password\"\n        >\n          <label>\n            <span>Confirm</span>\n            <input\n              placeholder=\"Confirm password\"\n              type=\"password\"\n              data-testid=\"input__confirm-password\"\n              [ngModel]=\"vm.formValue.passwords?.confirmPassword\"\n              name=\"confirmPassword\"\n            />\n          </label>\n        </div>\n      </div>\n    </div>\n    <button\n      data-testid=\"btn__toggle-validation-config\"\n      (click)=\"toggle()\"\n      type=\"button\"\n    >\n      Toggle validation config\n    </button>\n    <button data-testid=\"btn__submit\" type=\"submit\">Submit</button>\n  </fieldset>\n</form>\n",
-            "templateUrl": [],
-            "viewProviders": [],
-            "hostDirectives": [],
-            "inputsClass": [],
-            "outputsClass": [],
-            "propertiesClass": [
-                {
-                    "name": "errors",
-                    "defaultValue": "signal<Record<string, string>>({})",
-                    "deprecated": false,
-                    "deprecationMessage": "",
-                    "type": "",
-                    "indexKey": "",
-                    "optional": false,
-                    "description": "",
-                    "line": 119,
-                    "modifierKind": [
-                        124,
-                        148
-                    ]
-                },
-                {
-                    "name": "formValid",
-                    "defaultValue": "signal<boolean>(false)",
-                    "deprecated": false,
-                    "deprecationMessage": "",
-                    "type": "",
-                    "indexKey": "",
-                    "optional": false,
-                    "description": "",
-                    "line": 118,
-                    "modifierKind": [
-                        124,
-                        148
-                    ]
-                },
-                {
-                    "name": "formValue",
-                    "defaultValue": "signal<FormModel>({})",
-                    "deprecated": false,
-                    "deprecationMessage": "",
-                    "type": "",
-                    "indexKey": "",
-                    "optional": false,
-                    "description": "",
-                    "line": 117,
-                    "modifierKind": [
-                        124,
-                        148
-                    ]
-                },
-                {
-                    "name": "shape",
-                    "defaultValue": "formShape",
-                    "deprecated": false,
-                    "deprecationMessage": "",
-                    "type": "",
-                    "indexKey": "",
-                    "optional": false,
-                    "description": "",
-                    "line": 120,
-                    "modifierKind": [
-                        124,
-                        148
-                    ]
-                },
-                {
-                    "name": "suite",
-                    "defaultValue": "formValidationSuite",
-                    "deprecated": false,
-                    "deprecationMessage": "",
-                    "type": "",
-                    "indexKey": "",
-                    "optional": false,
-                    "description": "",
-                    "line": 121,
-                    "modifierKind": [
-                        124,
-                        148
-                    ]
-                },
-                {
-                    "name": "validationConfig",
-                    "defaultValue": "{\n    firstName: ['lastName'],\n    'passwords.password': ['passwords.confirmPassword'],\n  }",
-                    "deprecated": false,
-                    "deprecationMessage": "",
-                    "type": "any",
-                    "indexKey": "",
-                    "optional": false,
-                    "description": "",
-                    "line": 122,
-                    "modifierKind": [
-                        124
-                    ]
-                },
-                {
-                    "name": "viewModel",
-                    "defaultValue": "computed(() => {\n    return {\n      formValue: this.formValue(),\n      errors: this.errors(),\n      formValid: this.formValid(),\n    };\n  })",
-                    "deprecated": false,
-                    "deprecationMessage": "",
-                    "type": "",
-                    "indexKey": "",
-                    "optional": false,
-                    "description": "",
-                    "line": 126,
-                    "modifierKind": [
-                        123,
-                        148
-                    ]
-                }
-            ],
-            "methodsClass": [
-                {
-                    "name": "onSubmit",
-                    "args": [],
-                    "optional": false,
-                    "returnType": "void",
-                    "typeParameters": [],
-                    "line": 153,
-                    "deprecated": false,
-                    "deprecationMessage": "",
-                    "modifierKind": [
-                        124
-                    ]
-                },
-                {
-                    "name": "setFormValue",
-                    "args": [
-                        {
-                            "name": "v",
-                            "type": "FormModel",
-                            "deprecated": false,
-                            "deprecationMessage": ""
-                        }
-                    ],
-                    "optional": false,
-                    "returnType": "void",
-                    "typeParameters": [],
-                    "line": 149,
-                    "deprecated": false,
-                    "deprecationMessage": "",
-                    "modifierKind": [
-                        124
-                    ],
-                    "jsdoctags": [
-                        {
-                            "name": "v",
-                            "type": "FormModel",
-                            "deprecated": false,
-                            "deprecationMessage": "",
-                            "tagName": {
-                                "text": "param"
-                            }
-                        }
-                    ]
-                },
-                {
-                    "name": "toggle",
-                    "args": [],
-                    "optional": false,
-                    "returnType": "void",
-                    "typeParameters": [],
-                    "line": 134,
-                    "deprecated": false,
-                    "deprecationMessage": "",
-                    "modifierKind": [
-                        124
-                    ]
-                }
-            ],
-            "deprecated": false,
-            "deprecationMessage": "",
-            "hostBindings": [],
-            "hostListeners": [],
-            "standalone": false,
-            "imports": [
-                {
-                    "name": "vestForms"
-                },
-                {
-                    "name": "JsonPipe",
-                    "type": "pipe"
-                }
-            ],
-            "description": "",
-            "rawdescription": "\n",
-            "type": "component",
-<<<<<<< HEAD
-            "sourceCode": "import { componentWrapperDecorator, Meta, StoryObj } from '@storybook/angular';\nimport { Component, computed, signal } from '@angular/core';\nimport { vestForms } from '../exports';\nimport { getByText, userEvent, waitFor, within } from 'storybook/test';\nimport { expect } from '@storybook/jest';\nimport {\n  FormModel,\n  formShape,\n  formValidationSuite,\n  selectors,\n} from './simple-form';\nimport { JsonPipe } from '@angular/common';\n\n@Component({\n    template: `\n    <form\n      class=\"p-4\"\n      scVestForm\n      (ngSubmit)=\"onSubmit()\"\n      [formValue]=\"formValue()\"\n      [validateRootForm]=\"true\"\n      [formShape]=\"shape\"\n      [validationConfig]=\"validationConfig\"\n      [suite]=\"suite\"\n      (validChange)=\"formValid.set($event)\"\n      (errorsChange)=\"errors.set($event)\"\n      (formValueChange)=\"setFormValue($event)\"\n    >\n      <fieldset>\n        <div\n          class=\"w-full\"\n          sc-control-wrapper\n          data-testid=\"sc-control-wrapper__first-name\"\n        >\n          <label>\n            <span>First name</span>\n            <input\n              placeholder=\"Type your first name\"\n              data-testid=\"input__first-name\"\n              type=\"text\"\n              [ngModel]=\"vm.formValue.firstName\"\n              name=\"firstName\"\n            />\n          </label>\n        </div>\n        <div\n          class=\"w-full\"\n          sc-control-wrapper\n          data-testid=\"sc-control-wrapper__last-name\"\n        >\n          <label>\n            <span>Last name</span>\n            <input\n              placeholder=\"Type your last name\"\n              data-testid=\"input__last-name\"\n              type=\"text\"\n              [ngModel]=\"vm.formValue.lastName\"\n              name=\"lastName\"\n            />\n          </label>\n        </div>\n        <div\n          class=\"sm:col-span-2\"\n          sc-control-wrapper\n          data-testid=\"sc-control-wrapper__passwords\"\n          ngModelGroup=\"passwords\"\n        >\n          <div class=\"grid gap-4 sm:grid-cols-2 sm:gap-6\">\n            <div\n              class=\"w-full\"\n              sc-control-wrapper\n              data-testid=\"sc-control-wrapper__password\"\n            >\n              <label>\n                <span>Password</span>\n                <input\n                  placeholder=\"Type password\"\n                  type=\"password\"\n                  data-testid=\"input__password\"\n                  [ngModel]=\"vm.formValue.passwords?.password\"\n                  name=\"password\"\n                />\n              </label>\n            </div>\n            <div\n              class=\"w-full\"\n              sc-control-wrapper\n              data-testid=\"sc-control-wrapper__confirm-password\"\n            >\n              <label>\n                <span>Confirm</span>\n                <input\n                  placeholder=\"Confirm password\"\n                  type=\"password\"\n                  data-testid=\"input__confirm-password\"\n                  [ngModel]=\"vm.formValue.passwords?.confirmPassword\"\n                  name=\"confirmPassword\"\n                />\n              </label>\n            </div>\n          </div>\n        </div>\n        <button\n          data-testid=\"btn__toggle-validation-config\"\n          (click)=\"toggle()\"\n          type=\"button\"\n        >\n          Toggle validation config\n        </button>\n        <button data-testid=\"btn__submit\" type=\"submit\">Submit</button>\n      </fieldset>\n    </form>\n  `,\n    imports: [vestForms, JsonPipe]\n})\nexport class FormDirectiveDemoComponent {\n  protected readonly formValue = signal<FormModel>({});\n  protected readonly formValid = signal<boolean>(false);\n  protected readonly errors = signal<Record<string, string>>({});\n  protected readonly shape = formShape;\n  protected readonly suite = formValidationSuite;\n  protected validationConfig: any = {\n    firstName: ['lastName'],\n    'passwords.password': ['passwords.confirmPassword'],\n  };\n  private readonly viewModel = computed(() => {\n    return {\n      formValue: this.formValue(),\n      errors: this.errors(),\n      formValid: this.formValid(),\n    };\n  });\n\n  protected toggle(): void {\n    if (this.validationConfig['passwords.password']) {\n      this.validationConfig = { firstName: ['lastName'] };\n    } else {\n      this.validationConfig = {\n        firstName: ['lastName'],\n        'passwords.password': ['passwords.confirmPassword'],\n      };\n    }\n  }\n\n  protected get vm() {\n    return this.viewModel();\n  }\n\n  protected setFormValue(v: FormModel): void {\n    this.formValue.set(v);\n  }\n\n  protected onSubmit(): void {\n    if (this.formValid()) {\n      console.log(this.formValue());\n    }\n  }\n}\n\nconst meta: Meta<FormDirectiveDemoComponent> = {\n  title: 'simple form with validation config',\n  component: FormDirectiveDemoComponent,\n  parameters: {\n    // More on how to position stories at: https://storybook.js.org/docs/configure/story-layout\n    layout: 'fullscreen',\n  },\n};\n\nexport default meta;\nexport const Primary: StoryObj = {\n  decorators: [componentWrapperDecorator(FormDirectiveDemoComponent)],\n};\n\nexport const ShouldRetriggerByValidationConfig: StoryObj = {\n  play: async ({ canvasElement }) => {\n    const canvas = within(canvasElement);\n    await userEvent.click(canvas.getByTestId(selectors.btnSubmit));\n    await expect(\n      canvas.getByTestId(selectors.scControlWrapperFirstName)\n    ).toHaveTextContent('First name is required');\n    await expect(\n      canvas.getByTestId(selectors.scControlWrapperLastName)\n    ).toHaveTextContent('Last name is required');\n    await expect(\n      canvas.getByTestId(selectors.scControlWrapperPassword)\n    ).toHaveTextContent('Password is required');\n    await expect(\n      canvas.getByTestId(selectors.scControlWrapperConfirmPassword)\n    ).not.toHaveTextContent('Confirm password is required');\n    await userEvent.click(canvas.getByTestId(selectors.inputConfirmPassword));\n    await canvas.getByTestId(selectors.inputConfirmPassword).blur();\n    await userEvent.type(canvas.getByTestId(selectors.inputPassword), 'f');\n    await waitFor(() => {\n      expect(\n        canvas.getByTestId(selectors.scControlWrapperConfirmPassword)\n      ).toHaveTextContent('Confirm password is required');\n    });\n    await userEvent.clear(canvas.getByTestId(selectors.inputPassword));\n    await waitFor(() => {\n      expect(\n        canvas.getByTestId(selectors.scControlWrapperConfirmPassword)\n      ).not.toHaveTextContent('Confirm password is required');\n    });\n  },\n};\n\nexport const ShouldReactToDynamicValidationConfig: StoryObj = {\n  play: async ({ canvasElement }) => {\n    const canvas = within(canvasElement);\n    await userEvent.click(canvas.getByTestId(selectors.btnSubmit));\n    await expect(\n      canvas.getByTestId(selectors.scControlWrapperFirstName)\n    ).toHaveTextContent('First name is required');\n    await expect(\n      canvas.getByTestId(selectors.scControlWrapperLastName)\n    ).toHaveTextContent('Last name is required');\n    await expect(\n      canvas.getByTestId(selectors.scControlWrapperPassword)\n    ).toHaveTextContent('Password is required');\n    await expect(\n      canvas.getByTestId(selectors.scControlWrapperConfirmPassword)\n    ).not.toHaveTextContent('Confirm password is required');\n    await userEvent.click(canvas.getByTestId(selectors.inputConfirmPassword));\n    await canvas.getByTestId(selectors.inputConfirmPassword).blur();\n    await userEvent.type(canvas.getByTestId(selectors.inputPassword), 'f');\n    await waitFor(() => {\n      expect(\n        canvas.getByTestId(selectors.scControlWrapperConfirmPassword)\n      ).toHaveTextContent('Confirm password is required');\n    });\n    await userEvent.clear(canvas.getByTestId(selectors.inputPassword));\n    await waitFor(() => {\n      expect(\n        canvas.getByTestId(selectors.scControlWrapperConfirmPassword)\n      ).not.toHaveTextContent('Confirm password is required');\n    });\n    await userEvent.click(\n      canvas.getByTestId(selectors.btnToggleValidationConfig)\n    );\n    await userEvent.type(canvas.getByTestId(selectors.inputPassword), 'f');\n    await waitFor(() => {\n      expect(\n        canvas.getByTestId(selectors.scControlWrapperConfirmPassword)\n      ).not.toHaveTextContent('Confirm password is required');\n    });\n    await userEvent.clear(canvas.getByTestId(selectors.inputPassword));\n    await userEvent.click(\n      canvas.getByTestId(selectors.btnToggleValidationConfig)\n    );\n    await userEvent.type(canvas.getByTestId(selectors.inputPassword), 'f');\n    await waitFor(() => {\n      expect(\n        canvas.getByTestId(selectors.scControlWrapperConfirmPassword)\n      ).toHaveTextContent('Confirm password is required');\n    });\n  },\n};\n",
-=======
-            "sourceCode": "import { componentWrapperDecorator, Meta, StoryObj } from '@storybook/angular';\nimport { Component, computed, signal } from '@angular/core';\nimport { vestForms } from '../exports';\nimport { getByText, userEvent, waitFor, within } from '@storybook/test';\nimport { expect } from '@storybook/jest';\nimport {\n  FormModel,\n  formShape,\n  formValidationSuite,\n  selectors,\n} from './simple-form';\nimport { JsonPipe } from '@angular/common';\n\n@Component({\n  template: `\n    <form\n      class=\"p-4\"\n      scVestForm\n      (ngSubmit)=\"onSubmit()\"\n      [formValue]=\"formValue()\"\n      [validateRootForm]=\"true\"\n      [formShape]=\"shape\"\n      [validationConfig]=\"validationConfig\"\n      [suite]=\"suite\"\n      (validChange)=\"formValid.set($event)\"\n      (errorsChange)=\"errors.set($event)\"\n      (formValueChange)=\"setFormValue($event)\"\n    >\n      <fieldset>\n        <div\n          class=\"w-full\"\n          sc-control-wrapper\n          data-testid=\"sc-control-wrapper__first-name\"\n        >\n          <label>\n            <span>First name</span>\n            <input\n              placeholder=\"Type your first name\"\n              data-testid=\"input__first-name\"\n              type=\"text\"\n              [ngModel]=\"vm.formValue.firstName\"\n              name=\"firstName\"\n            />\n          </label>\n        </div>\n        <div\n          class=\"w-full\"\n          sc-control-wrapper\n          data-testid=\"sc-control-wrapper__last-name\"\n        >\n          <label>\n            <span>Last name</span>\n            <input\n              placeholder=\"Type your last name\"\n              data-testid=\"input__last-name\"\n              type=\"text\"\n              [ngModel]=\"vm.formValue.lastName\"\n              name=\"lastName\"\n            />\n          </label>\n        </div>\n        <div\n          class=\"sm:col-span-2\"\n          sc-control-wrapper\n          data-testid=\"sc-control-wrapper__passwords\"\n          ngModelGroup=\"passwords\"\n        >\n          <div class=\"grid gap-4 sm:grid-cols-2 sm:gap-6\">\n            <div\n              class=\"w-full\"\n              sc-control-wrapper\n              data-testid=\"sc-control-wrapper__password\"\n            >\n              <label>\n                <span>Password</span>\n                <input\n                  placeholder=\"Type password\"\n                  type=\"password\"\n                  data-testid=\"input__password\"\n                  [ngModel]=\"vm.formValue.passwords?.password\"\n                  name=\"password\"\n                />\n              </label>\n            </div>\n            <div\n              class=\"w-full\"\n              sc-control-wrapper\n              data-testid=\"sc-control-wrapper__confirm-password\"\n            >\n              <label>\n                <span>Confirm</span>\n                <input\n                  placeholder=\"Confirm password\"\n                  type=\"password\"\n                  data-testid=\"input__confirm-password\"\n                  [ngModel]=\"vm.formValue.passwords?.confirmPassword\"\n                  name=\"confirmPassword\"\n                />\n              </label>\n            </div>\n          </div>\n        </div>\n        <button\n          data-testid=\"btn__toggle-validation-config\"\n          (click)=\"toggle()\"\n          type=\"button\"\n        >\n          Toggle validation config\n        </button>\n        <button data-testid=\"btn__submit\" type=\"submit\">Submit</button>\n      </fieldset>\n    </form>\n  `,\n  imports: [vestForms, JsonPipe],\n  standalone: true,\n})\nexport class FormDirectiveDemoComponent {\n  protected readonly formValue = signal<FormModel>({});\n  protected readonly formValid = signal<boolean>(false);\n  protected readonly errors = signal<Record<string, string>>({});\n  protected readonly shape = formShape;\n  protected readonly suite = formValidationSuite;\n  protected validationConfig: any = {\n    firstName: ['lastName'],\n    'passwords.password': ['passwords.confirmPassword'],\n  };\n  private readonly viewModel = computed(() => {\n    return {\n      formValue: this.formValue(),\n      errors: this.errors(),\n      formValid: this.formValid(),\n    };\n  });\n\n  protected toggle(): void {\n    if (this.validationConfig['passwords.password']) {\n      this.validationConfig = { firstName: ['lastName'] };\n    } else {\n      this.validationConfig = {\n        firstName: ['lastName'],\n        'passwords.password': ['passwords.confirmPassword'],\n      };\n    }\n  }\n\n  protected get vm() {\n    return this.viewModel();\n  }\n\n  protected setFormValue(v: FormModel): void {\n    this.formValue.set(v);\n  }\n\n  protected onSubmit(): void {\n    if (this.formValid()) {\n      console.log(this.formValue());\n    }\n  }\n}\n\nconst meta: Meta<FormDirectiveDemoComponent> = {\n  title: 'simple form with validation config',\n  component: FormDirectiveDemoComponent,\n  parameters: {\n    // More on how to position stories at: https://storybook.js.org/docs/configure/story-layout\n    layout: 'fullscreen',\n  },\n};\n\nexport default meta;\nexport const Primary: StoryObj = {\n  decorators: [componentWrapperDecorator(FormDirectiveDemoComponent)],\n};\n\nexport const ShouldRetriggerByValidationConfig: StoryObj = {\n  // TODO: Re-enable after PR #28 (validation config race condition fix) is merged\n  // This test fails due to known race conditions that are fixed in the main branch\n  play: async ({ canvasElement }) => {\n    // Test temporarily disabled - known issue fixed in PR #28\n    console.log('ShouldRetriggerByValidationConfig test disabled - race condition fix pending');\n  },\n};\n\nexport const ShouldReactToDynamicValidationConfig: StoryObj = {\n  // TODO: Re-enable after PR #28 (validation config race condition fix) is merged\n  // This test fails due to known race conditions that are fixed in the main branch\n  play: async ({ canvasElement }) => {\n    // Test temporarily disabled - known issue fixed in PR #28\n    console.log('ShouldReactToDynamicValidationConfig test disabled - race condition fix pending');\n  },\n};\n",
->>>>>>> d308680e
-            "assetsDirs": [],
-            "styleUrlsData": "",
-            "stylesData": "",
-            "extends": [],
-            "accessors": {
-                "vm": {
-                    "name": "vm",
-                    "getSignature": {
-                        "name": "vm",
-                        "type": "",
-                        "returnType": "",
-                        "line": 145
-                    }
-                }
+  "pipes": [],
+  "interfaces": [],
+  "injectables": [],
+  "guards": [],
+  "interceptors": [],
+  "classes": [],
+  "directives": [],
+  "components": [
+    {
+      "name": "FormDirectiveDemoComponent",
+      "id": "component-FormDirectiveDemoComponent-1032640d9f837225cd74b9e82f92b12c275717ed4a961bb24ab3e338aa7c3dc1b2907c5d7fb0414d1f39b4e6c9a728d457a62283e0ee9745e1a34cc8f4852a52",
+      "file": "projects/ngx-vest-forms/src/lib/testing/simple-form-with-validation-config.stories.ts",
+      "encapsulation": [],
+      "entryComponents": [],
+      "inputs": [],
+      "outputs": [],
+      "providers": [],
+      "styleUrls": [],
+      "styles": [],
+      "template": "<form\n  class=\"p-4\"\n  scVestForm\n  (ngSubmit)=\"onSubmit()\"\n  [formValue]=\"formValue()\"\n  [validateRootForm]=\"true\"\n  [formShape]=\"shape\"\n  [validationConfig]=\"validationConfig\"\n  [suite]=\"suite\"\n  (validChange)=\"formValid.set($event)\"\n  (errorsChange)=\"errors.set($event)\"\n  (formValueChange)=\"setFormValue($event)\"\n>\n  <fieldset>\n    <div\n      class=\"w-full\"\n      sc-control-wrapper\n      data-testid=\"sc-control-wrapper__first-name\"\n    >\n      <label>\n        <span>First name</span>\n        <input\n          placeholder=\"Type your first name\"\n          data-testid=\"input__first-name\"\n          type=\"text\"\n          [ngModel]=\"vm.formValue.firstName\"\n          name=\"firstName\"\n        />\n      </label>\n    </div>\n    <div\n      class=\"w-full\"\n      sc-control-wrapper\n      data-testid=\"sc-control-wrapper__last-name\"\n    >\n      <label>\n        <span>Last name</span>\n        <input\n          placeholder=\"Type your last name\"\n          data-testid=\"input__last-name\"\n          type=\"text\"\n          [ngModel]=\"vm.formValue.lastName\"\n          name=\"lastName\"\n        />\n      </label>\n    </div>\n    <div\n      class=\"sm:col-span-2\"\n      sc-control-wrapper\n      data-testid=\"sc-control-wrapper__passwords\"\n      ngModelGroup=\"passwords\"\n    >\n      <div class=\"grid gap-4 sm:grid-cols-2 sm:gap-6\">\n        <div\n          class=\"w-full\"\n          sc-control-wrapper\n          data-testid=\"sc-control-wrapper__password\"\n        >\n          <label>\n            <span>Password</span>\n            <input\n              placeholder=\"Type password\"\n              type=\"password\"\n              data-testid=\"input__password\"\n              [ngModel]=\"vm.formValue.passwords?.password\"\n              name=\"password\"\n            />\n          </label>\n        </div>\n        <div\n          class=\"w-full\"\n          sc-control-wrapper\n          data-testid=\"sc-control-wrapper__confirm-password\"\n        >\n          <label>\n            <span>Confirm</span>\n            <input\n              placeholder=\"Confirm password\"\n              type=\"password\"\n              data-testid=\"input__confirm-password\"\n              [ngModel]=\"vm.formValue.passwords?.confirmPassword\"\n              name=\"confirmPassword\"\n            />\n          </label>\n        </div>\n      </div>\n    </div>\n    <button\n      data-testid=\"btn__toggle-validation-config\"\n      (click)=\"toggle()\"\n      type=\"button\"\n    >\n      Toggle validation config\n    </button>\n    <button data-testid=\"btn__submit\" type=\"submit\">Submit</button>\n  </fieldset>\n</form>\n",
+      "templateUrl": [],
+      "viewProviders": [],
+      "hostDirectives": [],
+      "inputsClass": [],
+      "outputsClass": [],
+      "propertiesClass": [
+        {
+          "name": "errors",
+          "defaultValue": "signal<Record<string, string>>({})",
+          "deprecated": false,
+          "deprecationMessage": "",
+          "type": "",
+          "indexKey": "",
+          "optional": false,
+          "description": "",
+          "line": 119,
+          "modifierKind": [124, 148]
+        },
+        {
+          "name": "formValid",
+          "defaultValue": "signal<boolean>(false)",
+          "deprecated": false,
+          "deprecationMessage": "",
+          "type": "",
+          "indexKey": "",
+          "optional": false,
+          "description": "",
+          "line": 118,
+          "modifierKind": [124, 148]
+        },
+        {
+          "name": "formValue",
+          "defaultValue": "signal<FormModel>({})",
+          "deprecated": false,
+          "deprecationMessage": "",
+          "type": "",
+          "indexKey": "",
+          "optional": false,
+          "description": "",
+          "line": 117,
+          "modifierKind": [124, 148]
+        },
+        {
+          "name": "shape",
+          "defaultValue": "formShape",
+          "deprecated": false,
+          "deprecationMessage": "",
+          "type": "",
+          "indexKey": "",
+          "optional": false,
+          "description": "",
+          "line": 120,
+          "modifierKind": [124, 148]
+        },
+        {
+          "name": "suite",
+          "defaultValue": "formValidationSuite",
+          "deprecated": false,
+          "deprecationMessage": "",
+          "type": "",
+          "indexKey": "",
+          "optional": false,
+          "description": "",
+          "line": 121,
+          "modifierKind": [124, 148]
+        },
+        {
+          "name": "validationConfig",
+          "defaultValue": "{\n    firstName: ['lastName'],\n    'passwords.password': ['passwords.confirmPassword'],\n  }",
+          "deprecated": false,
+          "deprecationMessage": "",
+          "type": "any",
+          "indexKey": "",
+          "optional": false,
+          "description": "",
+          "line": 122,
+          "modifierKind": [124]
+        },
+        {
+          "name": "viewModel",
+          "defaultValue": "computed(() => {\n    return {\n      formValue: this.formValue(),\n      errors: this.errors(),\n      formValid: this.formValid(),\n    };\n  })",
+          "deprecated": false,
+          "deprecationMessage": "",
+          "type": "",
+          "indexKey": "",
+          "optional": false,
+          "description": "",
+          "line": 126,
+          "modifierKind": [123, 148]
+        }
+      ],
+      "methodsClass": [
+        {
+          "name": "onSubmit",
+          "args": [],
+          "optional": false,
+          "returnType": "void",
+          "typeParameters": [],
+          "line": 153,
+          "deprecated": false,
+          "deprecationMessage": "",
+          "modifierKind": [124]
+        },
+        {
+          "name": "setFormValue",
+          "args": [
+            {
+              "name": "v",
+              "type": "FormModel",
+              "deprecated": false,
+              "deprecationMessage": ""
             }
-        },
-        {
-            "name": "FormDirectiveDemoComponent",
-<<<<<<< HEAD
-            "id": "component-FormDirectiveDemoComponent-c54924f7d09f6f71abbea1fcf2459a02a7c5fd964d1756e69309e1679e7c056f253b6bcc7c5450831bed16ce15af40d1b70285cb764d1c51fc5671e8d6982f90-1",
-=======
-            "id": "component-FormDirectiveDemoComponent-6cc069411aa637a5248efece5130fd7beef4f0c92300a13c90c723ae7fb0b480bf0189222b4f1981a925306bb1ffad0ad1ab11e66b645036eeb115808fc4dd16-1",
->>>>>>> d308680e
-            "file": "projects/ngx-vest-forms/src/lib/testing/simple-form-with-validation-options.stories.ts",
-            "encapsulation": [],
-            "entryComponents": [],
-            "inputs": [],
-            "outputs": [],
-            "providers": [],
-            "styleUrls": [],
-            "styles": [],
-            "template": "<form\n  class=\"p-4\"\n  scVestForm\n  (ngSubmit)=\"onSubmit()\"\n  [formValue]=\"formValue()\"\n  [validateRootForm]=\"true\"\n  [formShape]=\"shape\"\n  [suite]=\"suite\"\n  (validChange)=\"formValid.set($event)\"\n  (errorsChange)=\"errors.set($event)\"\n  (formValueChange)=\"setFormValue($event)\"\n  [validationOptions]=\"{ debounceTime: 500 }\"\n>\n  <fieldset>\n    <div\n      class=\"w-full\"\n      sc-control-wrapper\n      data-testid=\"sc-control-wrapper__first-name\"\n    >\n      <label>\n        <span>First name</span>\n        <input\n          placeholder=\"Type your first name\"\n          data-testid=\"input__first-name\"\n          type=\"text\"\n          [ngModel]=\"vm.formValue.firstName\"\n          name=\"firstName\"\n          [validationOptions]=\"{ debounceTime: 500 }\"\n        />\n      </label>\n    </div>\n    <div\n      class=\"w-full\"\n      sc-control-wrapper\n      data-testid=\"sc-control-wrapper__last-name\"\n    >\n      <label>\n        <span>Last name</span>\n        <input\n          placeholder=\"Type your last name\"\n          data-testid=\"input__last-name\"\n          type=\"text\"\n          [ngModel]=\"vm.formValue.lastName\"\n          name=\"lastName\"\n        />\n      </label>\n    </div>\n    <div\n      class=\"sm:col-span-2\"\n      sc-control-wrapper\n      data-testid=\"sc-control-wrapper__passwords\"\n      ngModelGroup=\"passwords\"\n      [validationOptions]=\"{ debounceTime: 900 }\"\n    >\n      <div class=\"grid gap-4 sm:grid-cols-2 sm:gap-6\">\n        <div\n          class=\"w-full\"\n          sc-control-wrapper\n          data-testid=\"sc-control-wrapper__password\"\n        >\n          <label>\n            <span>Password</span>\n            <input\n              placeholder=\"Type password\"\n              type=\"password\"\n              data-testid=\"input__password\"\n              [ngModel]=\"vm.formValue.passwords?.password\"\n              name=\"password\"\n            />\n          </label>\n        </div>\n        <div\n          class=\"w-full\"\n          sc-control-wrapper\n          data-testid=\"sc-control-wrapper__confirm-password\"\n        >\n          <label>\n            <span>Confirm</span>\n            <input\n              placeholder=\"Confirm password\"\n              type=\"password\"\n              data-testid=\"input__confirm-password\"\n              [ngModel]=\"vm.formValue.passwords?.confirmPassword\"\n              name=\"confirmPassword\"\n            />\n          </label>\n        </div>\n      </div>\n    </div>\n    <button data-testid=\"btn__submit\" type=\"submit\">Submit</button>\n  </fieldset>\n  <pre data-testId=\"pre__form-errors\">\n    {{ vm.errors | json }}\n  </pre>\n</form>\n\n",
-            "templateUrl": [],
-            "viewProviders": [],
-            "hostDirectives": [],
-            "inputsClass": [],
-            "outputsClass": [],
-            "propertiesClass": [
-                {
-                    "name": "errors",
-                    "defaultValue": "signal<Record<string, string>>({})",
-                    "deprecated": false,
-                    "deprecationMessage": "",
-                    "type": "",
-                    "indexKey": "",
-                    "optional": false,
-                    "description": "",
-                    "line": 118,
-                    "modifierKind": [
-                        124,
-                        148
-                    ]
-                },
-                {
-                    "name": "formValid",
-                    "defaultValue": "signal<boolean>(false)",
-                    "deprecated": false,
-                    "deprecationMessage": "",
-                    "type": "",
-                    "indexKey": "",
-                    "optional": false,
-                    "description": "",
-                    "line": 117,
-                    "modifierKind": [
-                        124,
-                        148
-                    ]
-                },
-                {
-                    "name": "formValue",
-                    "defaultValue": "signal<FormModel>({})",
-                    "deprecated": false,
-                    "deprecationMessage": "",
-                    "type": "",
-                    "indexKey": "",
-                    "optional": false,
-                    "description": "",
-                    "line": 116,
-                    "modifierKind": [
-                        124,
-                        148
-                    ]
-                },
-                {
-                    "name": "shape",
-                    "defaultValue": "formShape",
-                    "deprecated": false,
-                    "deprecationMessage": "",
-                    "type": "",
-                    "indexKey": "",
-                    "optional": false,
-                    "description": "",
-                    "line": 119,
-                    "modifierKind": [
-                        124,
-                        148
-                    ]
-                },
-                {
-                    "name": "suite",
-                    "defaultValue": "formValidationSuite",
-                    "deprecated": false,
-                    "deprecationMessage": "",
-                    "type": "",
-                    "indexKey": "",
-                    "optional": false,
-                    "description": "",
-                    "line": 120,
-                    "modifierKind": [
-                        124,
-                        148
-                    ]
-                },
-                {
-                    "name": "viewModel",
-                    "defaultValue": "computed(() => {\n    return {\n      formValue: this.formValue(),\n      errors: this.errors(),\n      formValid: this.formValid(),\n    };\n  })",
-                    "deprecated": false,
-                    "deprecationMessage": "",
-                    "type": "",
-                    "indexKey": "",
-                    "optional": false,
-                    "description": "",
-                    "line": 121,
-                    "modifierKind": [
-                        123,
-                        148
-                    ]
-                }
-            ],
-            "methodsClass": [
-                {
-                    "name": "onSubmit",
-                    "args": [],
-                    "optional": false,
-                    "returnType": "void",
-                    "typeParameters": [],
-                    "line": 137,
-                    "deprecated": false,
-                    "deprecationMessage": "",
-                    "modifierKind": [
-                        124
-                    ]
-                },
-                {
-                    "name": "setFormValue",
-                    "args": [
-                        {
-                            "name": "v",
-                            "type": "FormModel",
-                            "deprecated": false,
-                            "deprecationMessage": ""
-                        }
-                    ],
-                    "optional": false,
-                    "returnType": "void",
-                    "typeParameters": [],
-                    "line": 133,
-                    "deprecated": false,
-                    "deprecationMessage": "",
-                    "modifierKind": [
-                        124
-                    ],
-                    "jsdoctags": [
-                        {
-                            "name": "v",
-                            "type": "FormModel",
-                            "deprecated": false,
-                            "deprecationMessage": "",
-                            "tagName": {
-                                "text": "param"
-                            }
-                        }
-                    ]
-                }
-            ],
-            "deprecated": false,
-            "deprecationMessage": "",
-            "hostBindings": [],
-            "hostListeners": [],
-            "standalone": false,
-            "imports": [
-                {
-                    "name": "vestForms"
-                },
-                {
-                    "name": "JsonPipe",
-                    "type": "pipe"
-                }
-            ],
-            "description": "",
-            "rawdescription": "\n",
-            "type": "component",
-<<<<<<< HEAD
-            "sourceCode": "import { componentWrapperDecorator, Meta, StoryObj } from '@storybook/angular';\nimport { Component, computed, signal } from '@angular/core';\nimport { vestForms } from '../exports';\nimport { userEvent, within } from 'storybook/test';\nimport { expect } from '@storybook/jest';\nimport {\n  FormModel,\n  formShape,\n  formValidationSuite,\n  selectors,\n} from './simple-form';\nimport { JsonPipe } from '@angular/common';\n\n@Component({\n    template: `\n    <form\n      class=\"p-4\"\n      scVestForm\n      (ngSubmit)=\"onSubmit()\"\n      [formValue]=\"formValue()\"\n      [validateRootForm]=\"true\"\n      [formShape]=\"shape\"\n      [suite]=\"suite\"\n      (validChange)=\"formValid.set($event)\"\n      (errorsChange)=\"errors.set($event)\"\n      (formValueChange)=\"setFormValue($event)\"\n      [validationOptions]=\"{ debounceTime: 500 }\"\n    >\n      <fieldset>\n        <div\n          class=\"w-full\"\n          sc-control-wrapper\n          data-testid=\"sc-control-wrapper__first-name\"\n        >\n          <label>\n            <span>First name</span>\n            <input\n              placeholder=\"Type your first name\"\n              data-testid=\"input__first-name\"\n              type=\"text\"\n              [ngModel]=\"vm.formValue.firstName\"\n              name=\"firstName\"\n              [validationOptions]=\"{ debounceTime: 500 }\"\n            />\n          </label>\n        </div>\n        <div\n          class=\"w-full\"\n          sc-control-wrapper\n          data-testid=\"sc-control-wrapper__last-name\"\n        >\n          <label>\n            <span>Last name</span>\n            <input\n              placeholder=\"Type your last name\"\n              data-testid=\"input__last-name\"\n              type=\"text\"\n              [ngModel]=\"vm.formValue.lastName\"\n              name=\"lastName\"\n            />\n          </label>\n        </div>\n        <div\n          class=\"sm:col-span-2\"\n          sc-control-wrapper\n          data-testid=\"sc-control-wrapper__passwords\"\n          ngModelGroup=\"passwords\"\n          [validationOptions]=\"{ debounceTime: 900 }\"\n        >\n          <div class=\"grid gap-4 sm:grid-cols-2 sm:gap-6\">\n            <div\n              class=\"w-full\"\n              sc-control-wrapper\n              data-testid=\"sc-control-wrapper__password\"\n            >\n              <label>\n                <span>Password</span>\n                <input\n                  placeholder=\"Type password\"\n                  type=\"password\"\n                  data-testid=\"input__password\"\n                  [ngModel]=\"vm.formValue.passwords?.password\"\n                  name=\"password\"\n                />\n              </label>\n            </div>\n            <div\n              class=\"w-full\"\n              sc-control-wrapper\n              data-testid=\"sc-control-wrapper__confirm-password\"\n            >\n              <label>\n                <span>Confirm</span>\n                <input\n                  placeholder=\"Confirm password\"\n                  type=\"password\"\n                  data-testid=\"input__confirm-password\"\n                  [ngModel]=\"vm.formValue.passwords?.confirmPassword\"\n                  name=\"confirmPassword\"\n                />\n              </label>\n            </div>\n          </div>\n        </div>\n        <button data-testid=\"btn__submit\" type=\"submit\">Submit</button>\n      </fieldset>\n      <pre data-testId=\"pre__form-errors\">\n        {{ vm.errors | json }}\n      </pre>\n    </form>\n\n  `,\n    imports: [vestForms, JsonPipe]\n})\nexport class FormDirectiveDemoComponent {\n  protected readonly formValue = signal<FormModel>({});\n  protected readonly formValid = signal<boolean>(false);\n  protected readonly errors = signal<Record<string, string>>({});\n  protected readonly shape = formShape;\n  protected readonly suite = formValidationSuite;\n  private readonly viewModel = computed(() => {\n    return {\n      formValue: this.formValue(),\n      errors: this.errors(),\n      formValid: this.formValid(),\n    };\n  });\n\n  protected get vm() {\n    return this.viewModel();\n  }\n\n  protected setFormValue(v: FormModel): void {\n    this.formValue.set(v);\n  }\n\n  protected onSubmit(): void {\n    if (this.formValid()) {\n      console.log(this.formValue());\n    }\n  }\n}\n\nconst meta: Meta<FormDirectiveDemoComponent> = {\n  title: 'simple form with validation options',\n  component: FormDirectiveDemoComponent,\n  parameters: {\n    // More on how to position stories at: https://storybook.js.org/docs/configure/story-layout\n    layout: 'fullscreen',\n  },\n};\n\nexport default meta;\nexport const Primary: StoryObj = {\n  decorators: [componentWrapperDecorator(FormDirectiveDemoComponent)],\n};\n\nexport const ShouldShowFirstnameRequiredAfterDelayForNgModel: StoryObj = {\n  play: async ({ canvasElement }) => {\n    const canvas = within(canvasElement);\n    await userEvent.click(canvas.getByTestId(selectors.inputFirstName));\n    canvas.getByTestId(selectors.inputFirstName).blur();\n\n    await expect(\n      canvas.getByTestId(selectors.scControlWrapperFirstName)\n    ).not.toHaveTextContent('First name is required');\n\n    setTimeout(() => {\n      expect(\n        canvas.getByTestId(selectors.scControlWrapperFirstName)\n      ).toHaveTextContent('First name is required');\n    }, 550)\n  },\n};\n\nexport const ShouldShowPasswordConfirmationAfterDelayForNgModelGroup: StoryObj = {\n  play: async ({ canvasElement }) => {\n    const canvas = within(canvasElement);\n    await userEvent.type(canvas.getByTestId(selectors.inputPassword), 'first');\n    await userEvent.type(\n      canvas.getByTestId(selectors.inputConfirmPassword),\n      'second'\n    , { delay: 500});\n    await userEvent.click(canvas.getByTestId(selectors.inputConfirmPassword));\n    await canvas.getByTestId(selectors.inputConfirmPassword).blur();\n\n    await expect(\n      canvas.getByTestId(selectors.scControlWrapperPasswords)\n    ).not.toHaveTextContent('Passwords do not match');\n\n    setTimeout(() => {\n      expect(\n        canvas.getByTestId(selectors.scControlWrapperPasswords)\n      ).toHaveTextContent('Passwords do not match');\n    }, 1000)\n  },\n};\n\n\nexport const ShouldValidateOnRootFormAfterDelay: StoryObj = {\n  play: async ({ canvasElement }) => {\n    const canvas = within(canvasElement);\n    await userEvent.type(\n      canvas.getByTestId(selectors.inputFirstName),\n      'Brecht'\n    );\n    await userEvent.type(\n      canvas.getByTestId(selectors.inputLastName),\n      'Billiet'\n    );\n    await userEvent.type(canvas.getByTestId(selectors.inputPassword), '1234');\n\n    await expect(\n      JSON.stringify(\n        JSON.parse(canvas.getByTestId(selectors.preFormErrors).innerHTML)\n      )\n    ).toEqual(JSON.stringify({}))\n\n    const expectedErrors = {\n      rootForm: ['Brecht his pass is not 1234'],\n    };\n\n    setTimeout(() => {\n      expect(\n        JSON.stringify(\n          JSON.parse(canvas.getByTestId(selectors.preFormErrors).innerHTML)\n        )\n      ).toEqual(JSON.stringify(expectedErrors));\n    }, 550)\n  },\n};\n",
-=======
-            "sourceCode": "import { componentWrapperDecorator, Meta, StoryObj } from '@storybook/angular';\nimport { Component, computed, signal } from '@angular/core';\nimport { vestForms } from '../exports';\nimport { userEvent, within } from '@storybook/test';\nimport { expect } from '@storybook/jest';\nimport {\n  FormModel,\n  formShape,\n  formValidationSuite,\n  selectors,\n} from './simple-form';\nimport { JsonPipe } from '@angular/common';\n\n@Component({\n  template: `\n    <form\n      class=\"p-4\"\n      scVestForm\n      (ngSubmit)=\"onSubmit()\"\n      [formValue]=\"formValue()\"\n      [validateRootForm]=\"true\"\n      [formShape]=\"shape\"\n      [suite]=\"suite\"\n      (validChange)=\"formValid.set($event)\"\n      (errorsChange)=\"errors.set($event)\"\n      (formValueChange)=\"setFormValue($event)\"\n      [validationOptions]=\"{ debounceTime: 500 }\"\n    >\n      <fieldset>\n        <div\n          class=\"w-full\"\n          sc-control-wrapper\n          data-testid=\"sc-control-wrapper__first-name\"\n        >\n          <label>\n            <span>First name</span>\n            <input\n              placeholder=\"Type your first name\"\n              data-testid=\"input__first-name\"\n              type=\"text\"\n              [ngModel]=\"vm.formValue.firstName\"\n              name=\"firstName\"\n              [validationOptions]=\"{ debounceTime: 500 }\"\n            />\n          </label>\n        </div>\n        <div\n          class=\"w-full\"\n          sc-control-wrapper\n          data-testid=\"sc-control-wrapper__last-name\"\n        >\n          <label>\n            <span>Last name</span>\n            <input\n              placeholder=\"Type your last name\"\n              data-testid=\"input__last-name\"\n              type=\"text\"\n              [ngModel]=\"vm.formValue.lastName\"\n              name=\"lastName\"\n            />\n          </label>\n        </div>\n        <div\n          class=\"sm:col-span-2\"\n          sc-control-wrapper\n          data-testid=\"sc-control-wrapper__passwords\"\n          ngModelGroup=\"passwords\"\n          [validationOptions]=\"{ debounceTime: 900 }\"\n        >\n          <div class=\"grid gap-4 sm:grid-cols-2 sm:gap-6\">\n            <div\n              class=\"w-full\"\n              sc-control-wrapper\n              data-testid=\"sc-control-wrapper__password\"\n            >\n              <label>\n                <span>Password</span>\n                <input\n                  placeholder=\"Type password\"\n                  type=\"password\"\n                  data-testid=\"input__password\"\n                  [ngModel]=\"vm.formValue.passwords?.password\"\n                  name=\"password\"\n                />\n              </label>\n            </div>\n            <div\n              class=\"w-full\"\n              sc-control-wrapper\n              data-testid=\"sc-control-wrapper__confirm-password\"\n            >\n              <label>\n                <span>Confirm</span>\n                <input\n                  placeholder=\"Confirm password\"\n                  type=\"password\"\n                  data-testid=\"input__confirm-password\"\n                  [ngModel]=\"vm.formValue.passwords?.confirmPassword\"\n                  name=\"confirmPassword\"\n                />\n              </label>\n            </div>\n          </div>\n        </div>\n        <button data-testid=\"btn__submit\" type=\"submit\">Submit</button>\n      </fieldset>\n      <pre data-testId=\"pre__form-errors\">\n        {{ vm.errors | json }}\n      </pre>\n    </form>\n\n  `,\n  imports: [vestForms, JsonPipe],\n  standalone: true,\n})\nexport class FormDirectiveDemoComponent {\n  protected readonly formValue = signal<FormModel>({});\n  protected readonly formValid = signal<boolean>(false);\n  protected readonly errors = signal<Record<string, string>>({});\n  protected readonly shape = formShape;\n  protected readonly suite = formValidationSuite;\n  private readonly viewModel = computed(() => {\n    return {\n      formValue: this.formValue(),\n      errors: this.errors(),\n      formValid: this.formValid(),\n    };\n  });\n\n  protected get vm() {\n    return this.viewModel();\n  }\n\n  protected setFormValue(v: FormModel): void {\n    this.formValue.set(v);\n  }\n\n  protected onSubmit(): void {\n    if (this.formValid()) {\n      console.log(this.formValue());\n    }\n  }\n}\n\nconst meta: Meta<FormDirectiveDemoComponent> = {\n  title: 'simple form with validation options',\n  component: FormDirectiveDemoComponent,\n  parameters: {\n    // More on how to position stories at: https://storybook.js.org/docs/configure/story-layout\n    layout: 'fullscreen',\n  },\n};\n\nexport default meta;\nexport const Primary: StoryObj = {\n  decorators: [componentWrapperDecorator(FormDirectiveDemoComponent)],\n};\n\nexport const ShouldShowFirstnameRequiredAfterDelayForNgModel: StoryObj = {\n  play: async ({ canvasElement }) => {\n    const canvas = within(canvasElement);\n    await userEvent.click(canvas.getByTestId(selectors.inputFirstName));\n    canvas.getByTestId(selectors.inputFirstName).blur();\n\n    await expect(\n      canvas.getByTestId(selectors.scControlWrapperFirstName)\n    ).not.toHaveTextContent('First name is required');\n\n    setTimeout(() => {\n      expect(\n        canvas.getByTestId(selectors.scControlWrapperFirstName)\n      ).toHaveTextContent('First name is required');\n    }, 550)\n  },\n};\n\nexport const ShouldShowPasswordConfirmationAfterDelayForNgModelGroup: StoryObj = {\n  play: async ({ canvasElement }) => {\n    const canvas = within(canvasElement);\n    await userEvent.type(canvas.getByTestId(selectors.inputPassword), 'first');\n    await userEvent.type(\n      canvas.getByTestId(selectors.inputConfirmPassword),\n      'second'\n    , { delay: 500});\n    await userEvent.click(canvas.getByTestId(selectors.inputConfirmPassword));\n    await canvas.getByTestId(selectors.inputConfirmPassword).blur();\n\n    await expect(\n      canvas.getByTestId(selectors.scControlWrapperPasswords)\n    ).not.toHaveTextContent('Passwords do not match');\n\n    setTimeout(() => {\n      expect(\n        canvas.getByTestId(selectors.scControlWrapperPasswords)\n      ).toHaveTextContent('Passwords do not match');\n    }, 1000)\n  },\n};\n\n\nexport const ShouldValidateOnRootFormAfterDelay: StoryObj = {\n  play: async ({ canvasElement }) => {\n    const canvas = within(canvasElement);\n    await userEvent.type(\n      canvas.getByTestId(selectors.inputFirstName),\n      'Brecht'\n    );\n    await userEvent.type(\n      canvas.getByTestId(selectors.inputLastName),\n      'Billiet'\n    );\n    await userEvent.type(canvas.getByTestId(selectors.inputPassword), '1234');\n\n    await expect(\n      JSON.stringify(\n        JSON.parse(canvas.getByTestId(selectors.preFormErrors).innerHTML)\n      )\n    ).toEqual(JSON.stringify({}))\n\n    const expectedErrors = {\n      rootForm: ['Brecht his pass is not 1234'],\n    };\n\n    setTimeout(() => {\n      expect(\n        JSON.stringify(\n          JSON.parse(canvas.getByTestId(selectors.preFormErrors).innerHTML)\n        )\n      ).toEqual(JSON.stringify(expectedErrors));\n    }, 550)\n  },\n};\n",
->>>>>>> d308680e
-            "assetsDirs": [],
-            "styleUrlsData": "",
-            "stylesData": "",
-            "extends": [],
-            "accessors": {
-                "vm": {
-                    "name": "vm",
-                    "getSignature": {
-                        "name": "vm",
-                        "type": "",
-                        "returnType": "",
-                        "line": 129
-                    }
-                }
-            },
-            "isDuplicate": true,
-            "duplicateId": 1,
-            "duplicateName": "FormDirectiveDemoComponent-1"
-        },
-        {
-            "name": "FormDirectiveDemoComponent",
-            "id": "component-FormDirectiveDemoComponent-faeaf7cea754e68ae49e5c11c8a4a9650e8f405361da4dc0c39a887da359a78fbb75dc0d7399b3e9dc8e38ab55803700932b4443e63eb058c91c857cfcb12b96-2",
-            "file": "projects/ngx-vest-forms/src/lib/testing/simple-form.stories.ts",
-            "encapsulation": [],
-            "entryComponents": [],
-            "inputs": [],
-            "outputs": [],
-            "providers": [],
-            "styleUrls": [],
-            "styles": [],
-            "template": "<form\n  class=\"p-4\"\n  scVestForm\n  (ngSubmit)=\"onSubmit()\"\n  [formValue]=\"formValue()\"\n  [validateRootForm]=\"true\"\n  [formShape]=\"shape\"\n  [suite]=\"suite\"\n  (dirtyChange)=\"formDirty.set($event)\"\n  (validChange)=\"formValid.set($event)\"\n  (errorsChange)=\"errors.set($event)\"\n  (formValueChange)=\"setFormValue($event)\"\n>\n  <fieldset>\n    <div\n      class=\"w-full\"\n      sc-control-wrapper\n      data-testid=\"sc-control-wrapper__first-name\"\n    >\n      <label>\n        <span>First name</span>\n        <input\n          placeholder=\"Type your first name\"\n          data-testid=\"input__first-name\"\n          type=\"text\"\n          [ngModel]=\"vm.formValue.firstName\"\n          name=\"firstName\"\n        />\n      </label>\n    </div>\n    <div\n      class=\"w-full\"\n      sc-control-wrapper\n      data-testid=\"sc-control-wrapper__last-name\"\n    >\n      <label>\n        <span>Last name</span>\n        <input\n          placeholder=\"Type your last name\"\n          data-testid=\"input__last-name\"\n          type=\"text\"\n          [ngModel]=\"vm.formValue.lastName\"\n          name=\"lastName\"\n        />\n      </label>\n    </div>\n    <div\n      class=\"sm:col-span-2\"\n      sc-control-wrapper\n      data-testid=\"sc-control-wrapper__passwords\"\n      ngModelGroup=\"passwords\"\n    >\n      <div class=\"grid gap-4 sm:grid-cols-2 sm:gap-6\">\n        <div\n          class=\"w-full\"\n          sc-control-wrapper\n          data-testid=\"sc-control-wrapper__password\"\n        >\n          <label>\n            <span>Password</span>\n            <input\n              placeholder=\"Type password\"\n              type=\"password\"\n              data-testid=\"input__password\"\n              [ngModel]=\"vm.formValue.passwords?.password\"\n              name=\"password\"\n            />\n          </label>\n        </div>\n        <div\n          class=\"w-full\"\n          sc-control-wrapper\n          data-testid=\"sc-control-wrapper__confirm-password\"\n        >\n          <label>\n            <span>Confirm</span>\n            <input\n              placeholder=\"Confirm password\"\n              type=\"password\"\n              data-testid=\"input__confirm-password\"\n              [ngModel]=\"vm.formValue.passwords?.confirmPassword\"\n              name=\"confirmPassword\"\n            />\n          </label>\n        </div>\n      </div>\n    </div>\n    <button data-testid=\"btn__submit\" type=\"submit\">Submit</button>\n  </fieldset>\n  <pre data-testId=\"pre__form-value\">\n    {{ vm.formValue | json }}\n  </pre\n  >\n  <pre data-testId=\"pre__form-errors\">\n    {{ vm.errors | json }}\n  </pre\n  >\n  <pre data-testId=\"pre__form-valid\">{{ vm.formValid }}</pre>\n  <pre data-testId=\"pre__form-dirty\">{{ vm.formDirty }}</pre>\n</form>\n",
-            "templateUrl": [],
-            "viewProviders": [],
-            "hostDirectives": [],
-            "inputsClass": [],
-            "outputsClass": [],
-            "propertiesClass": [
-                {
-                    "name": "errors",
-                    "defaultValue": "signal<Record<string, string>>({})",
-                    "deprecated": false,
-                    "deprecationMessage": "",
-                    "type": "",
-                    "indexKey": "",
-                    "optional": false,
-                    "description": "",
-                    "line": 123,
-                    "modifierKind": [
-                        124,
-                        148
-                    ]
-                },
-                {
-                    "name": "formDirty",
-                    "defaultValue": "signal<boolean | null>(null)",
-                    "deprecated": false,
-                    "deprecationMessage": "",
-                    "type": "",
-                    "indexKey": "",
-                    "optional": false,
-                    "description": "",
-                    "line": 122,
-                    "modifierKind": [
-                        124,
-                        148
-                    ]
-                },
-                {
-                    "name": "formValid",
-                    "defaultValue": "signal<boolean | null>(null)",
-                    "deprecated": false,
-                    "deprecationMessage": "",
-                    "type": "",
-                    "indexKey": "",
-                    "optional": false,
-                    "description": "",
-                    "line": 121,
-                    "modifierKind": [
-                        124,
-                        148
-                    ]
-                },
-                {
-                    "name": "formValue",
-                    "defaultValue": "signal<FormModel>({})",
-                    "deprecated": false,
-                    "deprecationMessage": "",
-                    "type": "",
-                    "indexKey": "",
-                    "optional": false,
-                    "description": "",
-                    "line": 120,
-                    "modifierKind": [
-                        124,
-                        148
-                    ]
-                },
-                {
-                    "name": "shape",
-                    "defaultValue": "formShape",
-                    "deprecated": false,
-                    "deprecationMessage": "",
-                    "type": "",
-                    "indexKey": "",
-                    "optional": false,
-                    "description": "",
-                    "line": 124,
-                    "modifierKind": [
-                        124,
-                        148
-                    ]
-                },
-                {
-                    "name": "suite",
-                    "defaultValue": "formValidationSuite",
-                    "deprecated": false,
-                    "deprecationMessage": "",
-                    "type": "",
-                    "indexKey": "",
-                    "optional": false,
-                    "description": "",
-                    "line": 125,
-                    "modifierKind": [
-                        124,
-                        148
-                    ]
-                },
-                {
-                    "name": "viewModel",
-                    "defaultValue": "computed(() => {\n    return {\n      formValue: this.formValue(),\n      errors: this.errors(),\n      formValid: this.formValid(),\n      formDirty: this.formDirty(),\n    };\n  })",
-                    "deprecated": false,
-                    "deprecationMessage": "",
-                    "type": "",
-                    "indexKey": "",
-                    "optional": false,
-                    "description": "",
-                    "line": 126,
-                    "modifierKind": [
-                        123,
-                        148
-                    ]
-                }
-            ],
-            "methodsClass": [
-                {
-                    "name": "onSubmit",
-                    "args": [],
-                    "optional": false,
-                    "returnType": "void",
-                    "typeParameters": [],
-                    "line": 143,
-                    "deprecated": false,
-                    "deprecationMessage": "",
-                    "modifierKind": [
-                        124
-                    ]
-                },
-                {
-                    "name": "setFormValue",
-                    "args": [
-                        {
-                            "name": "v",
-                            "type": "FormModel",
-                            "deprecated": false,
-                            "deprecationMessage": ""
-                        }
-                    ],
-                    "optional": false,
-                    "returnType": "void",
-                    "typeParameters": [],
-                    "line": 139,
-                    "deprecated": false,
-                    "deprecationMessage": "",
-                    "modifierKind": [
-                        124
-                    ],
-                    "jsdoctags": [
-                        {
-                            "name": "v",
-                            "type": "FormModel",
-                            "deprecated": false,
-                            "deprecationMessage": "",
-                            "tagName": {
-                                "text": "param"
-                            }
-                        }
-                    ]
-                }
-            ],
-            "deprecated": false,
-            "deprecationMessage": "",
-            "hostBindings": [],
-            "hostListeners": [],
-            "standalone": false,
-            "imports": [
-                {
-                    "name": "vestForms"
-                },
-                {
-                    "name": "JsonPipe",
-                    "type": "pipe"
-                }
-            ],
-            "description": "",
-            "rawdescription": "\n",
-            "type": "component",
-            "sourceCode": "import { componentWrapperDecorator, Meta, StoryObj } from '@storybook/angular';\nimport { Component, computed, signal } from '@angular/core';\nimport { vestForms } from '../exports';\nimport { userEvent, waitFor, within } from 'storybook/test';\nimport { expect } from '@storybook/jest';\nimport {\n  FormModel,\n  formShape,\n  formValidationSuite,\n  selectors,\n} from './simple-form';\nimport { JsonPipe } from '@angular/common';\n\n@Component({\n    template: `\n    <form\n      class=\"p-4\"\n      scVestForm\n      (ngSubmit)=\"onSubmit()\"\n      [formValue]=\"formValue()\"\n      [validateRootForm]=\"true\"\n      [formShape]=\"shape\"\n      [suite]=\"suite\"\n      (dirtyChange)=\"formDirty.set($event)\"\n      (validChange)=\"formValid.set($event)\"\n      (errorsChange)=\"errors.set($event)\"\n      (formValueChange)=\"setFormValue($event)\"\n    >\n      <fieldset>\n        <div\n          class=\"w-full\"\n          sc-control-wrapper\n          data-testid=\"sc-control-wrapper__first-name\"\n        >\n          <label>\n            <span>First name</span>\n            <input\n              placeholder=\"Type your first name\"\n              data-testid=\"input__first-name\"\n              type=\"text\"\n              [ngModel]=\"vm.formValue.firstName\"\n              name=\"firstName\"\n            />\n          </label>\n        </div>\n        <div\n          class=\"w-full\"\n          sc-control-wrapper\n          data-testid=\"sc-control-wrapper__last-name\"\n        >\n          <label>\n            <span>Last name</span>\n            <input\n              placeholder=\"Type your last name\"\n              data-testid=\"input__last-name\"\n              type=\"text\"\n              [ngModel]=\"vm.formValue.lastName\"\n              name=\"lastName\"\n            />\n          </label>\n        </div>\n        <div\n          class=\"sm:col-span-2\"\n          sc-control-wrapper\n          data-testid=\"sc-control-wrapper__passwords\"\n          ngModelGroup=\"passwords\"\n        >\n          <div class=\"grid gap-4 sm:grid-cols-2 sm:gap-6\">\n            <div\n              class=\"w-full\"\n              sc-control-wrapper\n              data-testid=\"sc-control-wrapper__password\"\n            >\n              <label>\n                <span>Password</span>\n                <input\n                  placeholder=\"Type password\"\n                  type=\"password\"\n                  data-testid=\"input__password\"\n                  [ngModel]=\"vm.formValue.passwords?.password\"\n                  name=\"password\"\n                />\n              </label>\n            </div>\n            <div\n              class=\"w-full\"\n              sc-control-wrapper\n              data-testid=\"sc-control-wrapper__confirm-password\"\n            >\n              <label>\n                <span>Confirm</span>\n                <input\n                  placeholder=\"Confirm password\"\n                  type=\"password\"\n                  data-testid=\"input__confirm-password\"\n                  [ngModel]=\"vm.formValue.passwords?.confirmPassword\"\n                  name=\"confirmPassword\"\n                />\n              </label>\n            </div>\n          </div>\n        </div>\n        <button data-testid=\"btn__submit\" type=\"submit\">Submit</button>\n      </fieldset>\n      <pre data-testId=\"pre__form-value\">\n        {{ vm.formValue | json }}\n      </pre\n      >\n      <pre data-testId=\"pre__form-errors\">\n        {{ vm.errors | json }}\n      </pre\n      >\n      <pre data-testId=\"pre__form-valid\">{{ vm.formValid }}</pre>\n      <pre data-testId=\"pre__form-dirty\">{{ vm.formDirty }}</pre>\n    </form>\n  `,\n    imports: [vestForms, JsonPipe]\n})\nexport class FormDirectiveDemoComponent {\n  protected readonly formValue = signal<FormModel>({});\n  protected readonly formValid = signal<boolean | null>(null);\n  protected readonly formDirty = signal<boolean | null>(null);\n  protected readonly errors = signal<Record<string, string>>({});\n  protected readonly shape = formShape;\n  protected readonly suite = formValidationSuite;\n  private readonly viewModel = computed(() => {\n    return {\n      formValue: this.formValue(),\n      errors: this.errors(),\n      formValid: this.formValid(),\n      formDirty: this.formDirty(),\n    };\n  });\n\n  protected get vm() {\n    return this.viewModel();\n  }\n\n  protected setFormValue(v: FormModel): void {\n    this.formValue.set(v);\n  }\n\n  protected onSubmit(): void {\n    if (this.formValid()) {\n      console.log(this.formValue());\n    }\n  }\n}\n\nconst meta: Meta<FormDirectiveDemoComponent> = {\n  title: 'simple form',\n  component: FormDirectiveDemoComponent,\n  parameters: {\n    // More on how to position stories at: https://storybook.js.org/docs/configure/story-layout\n    layout: 'fullscreen',\n  },\n};\n\nexport default meta;\n\nexport const Primary: StoryObj = {\n  decorators: [componentWrapperDecorator(FormDirectiveDemoComponent)],\n};\n\nexport const ShouldShowErrorsOnSubmit: StoryObj = {\n  play: async ({ canvasElement }) => {\n    const canvas = within(canvasElement);\n    await userEvent.click(canvas.getByTestId(selectors.btnSubmit));\n    await expect(\n      canvas.getByTestId(selectors.scControlWrapperFirstName)\n    ).toHaveTextContent('First name is required');\n    await expect(\n      canvas.getByTestId(selectors.scControlWrapperLastName)\n    ).toHaveTextContent('Last name is required');\n    await expect(\n      canvas.getByTestId(selectors.scControlWrapperPassword)\n    ).toHaveTextContent('Password is required');\n    await expect(\n      canvas.getByTestId(selectors.scControlWrapperConfirmPassword)\n    ).not.toHaveTextContent('Confirm password is required');\n  },\n};\n\nexport const ShouldHideErrorsWhenValid: StoryObj = {\n  play: async ({ canvasElement }) => {\n    const canvas = within(canvasElement);\n    await userEvent.click(canvas.getByTestId(selectors.btnSubmit));\n\n    await userEvent.type(canvas.getByTestId(selectors.inputFirstName), 'first');\n    await userEvent.type(canvas.getByTestId(selectors.inputLastName), 'last');\n    await userEvent.type(canvas.getByTestId(selectors.inputPassword), 'pass');\n    await expect(\n      canvas.getByTestId(selectors.scControlWrapperFirstName)\n    ).not.toHaveTextContent('First name is required');\n    await expect(\n      canvas.getByTestId(selectors.scControlWrapperLastName)\n    ).not.toHaveTextContent('Last name is required');\n    await expect(\n      canvas.getByTestId(selectors.scControlWrapperPassword)\n    ).not.toHaveTextContent('Password is required');\n  },\n};\nexport const ShouldShowErrorsOnBlur: StoryObj = {\n  play: async ({ canvasElement }) => {\n    const canvas = within(canvasElement);\n    await userEvent.click(canvas.getByTestId(selectors.inputFirstName));\n    canvas.getByTestId(selectors.inputFirstName).blur();\n    await expect(\n      canvas.getByTestId(selectors.scControlWrapperFirstName)\n    ).toHaveTextContent('First name is required');\n\n    await userEvent.click(canvas.getByTestId(selectors.inputLastName));\n    canvas.getByTestId(selectors.inputLastName).blur();\n    await expect(\n      canvas.getByTestId(selectors.scControlWrapperLastName)\n    ).toHaveTextContent('Last name is required');\n\n    await userEvent.click(canvas.getByTestId(selectors.inputPassword));\n    canvas.getByTestId(selectors.inputPassword).blur();\n    await expect(\n      canvas.getByTestId(selectors.scControlWrapperPassword)\n    ).toHaveTextContent('Password is required');\n  },\n};\n\nexport const ShouldValidateOnGroups: StoryObj = {\n  play: async ({ canvasElement }) => {\n    const canvas = within(canvasElement);\n    await userEvent.type(canvas.getByTestId(selectors.inputPassword), 'first');\n    await userEvent.type(\n      canvas.getByTestId(selectors.inputConfirmPassword),\n      'second'\n    );\n    await expect(\n      canvas.getByTestId(selectors.scControlWrapperPasswords)\n    ).toHaveTextContent('Passwords do not match');\n    await expect(\n      canvas.getByTestId(selectors.scControlWrapperPasswords)\n    ).toHaveClass('sc-control-wrapper--invalid');\n  },\n};\n\nexport const ShouldHaveCorrectStatussesAndFormValueInitially: StoryObj = {\n  play: async ({ canvasElement }) => {\n    const canvas = within(canvasElement);\n    await waitFor(() => {\n      expect(canvas.getByTestId(selectors.preFormValid)).toHaveTextContent(\n        'false'\n      );\n      expect(canvas.getByTestId(selectors.preFormDirty)).toHaveTextContent(\n        'false'\n      );\n      const expectedContent = {\n        passwords: {\n          password: null,\n          confirmPassword: null,\n        },\n      };\n      expect(\n        JSON.stringify(\n          JSON.parse(canvas.getByTestId(selectors.preFormValue).innerHTML)\n        )\n      ).toEqual(JSON.stringify(expectedContent));\n      const expectedErrors = {\n        firstName: ['First name is required'],\n        lastName: ['Last name is required'],\n        'passwords.password': ['Password is required'],\n      };\n      expect(\n        JSON.stringify(\n          JSON.parse(canvas.getByTestId(selectors.preFormErrors).innerHTML)\n        )\n      ).toEqual(JSON.stringify(expectedErrors));\n    });\n  },\n};\n\nexport const ShouldHaveCorrectStatussesAndOnFormUpdate: StoryObj = {\n  play: async ({ canvasElement }) => {\n    const canvas = within(canvasElement);\n    await userEvent.type(canvas.getByTestId(selectors.inputFirstName), 'f');\n    await waitFor(() => {\n      expect(canvas.getByTestId(selectors.preFormValid)).toHaveTextContent(\n        'false'\n      );\n      expect(canvas.getByTestId(selectors.preFormDirty)).toHaveTextContent(\n        'true'\n      );\n      const expectedContent = {\n        firstName: 'f',\n        passwords: {\n          password: null,\n          confirmPassword: null,\n        },\n      };\n      expect(\n        JSON.stringify(\n          JSON.parse(canvas.getByTestId(selectors.preFormValue).innerHTML)\n        )\n      ).toEqual(JSON.stringify(expectedContent));\n      const expectedErrors = {\n        lastName: ['Last name is required'],\n        'passwords.password': ['Password is required'],\n      };\n      expect(\n        JSON.stringify(\n          JSON.parse(canvas.getByTestId(selectors.preFormErrors).innerHTML)\n        )\n      ).toEqual(JSON.stringify(expectedErrors));\n    });\n    await userEvent.type(canvas.getByTestId(selectors.inputLastName), 'l');\n    await userEvent.type(canvas.getByTestId(selectors.inputPassword), 'p');\n    await userEvent.type(\n      canvas.getByTestId(selectors.inputConfirmPassword),\n      'p'\n    );\n    await waitFor(() => {\n      expect(canvas.getByTestId(selectors.preFormValid)).toHaveTextContent(\n        'true'\n      );\n      expect(canvas.getByTestId(selectors.preFormDirty)).toHaveTextContent(\n        'true'\n      );\n      const expectedContent = {\n        firstName: 'f',\n        lastName: 'l',\n        passwords: {\n          password: 'p',\n          confirmPassword: 'p',\n        },\n      };\n      expect(\n        JSON.stringify(\n          JSON.parse(canvas.getByTestId(selectors.preFormValue).innerHTML)\n        )\n      ).toEqual(JSON.stringify(expectedContent));\n      expect(\n        JSON.stringify(\n          JSON.parse(canvas.getByTestId(selectors.preFormErrors).innerHTML)\n        )\n      ).toEqual(JSON.stringify({}));\n    });\n  },\n};\n\nexport const ShouldValidateOnRootForm: StoryObj = {\n  play: async ({ canvasElement }) => {\n    const canvas = within(canvasElement);\n    await userEvent.type(\n      canvas.getByTestId(selectors.inputFirstName),\n      'Brecht'\n    );\n    await userEvent.type(\n      canvas.getByTestId(selectors.inputLastName),\n      'Billiet'\n    );\n    await userEvent.type(canvas.getByTestId(selectors.inputPassword), '1234');\n    const expectedErrors = {\n      rootForm: ['Brecht his pass is not 1234'],\n    };\n    await expect(\n      JSON.stringify(\n        JSON.parse(canvas.getByTestId(selectors.preFormErrors).innerHTML)\n      )\n    ).toEqual(JSON.stringify(expectedErrors));\n    await userEvent.type(canvas.getByTestId(selectors.inputPassword), '5');\n    await expect(\n      JSON.stringify(\n        JSON.parse(canvas.getByTestId(selectors.preFormErrors).innerHTML)\n      )\n    ).toEqual(JSON.stringify({}));\n  },\n};\n",
-            "assetsDirs": [],
-            "styleUrlsData": "",
-            "stylesData": "",
-            "extends": [],
-            "accessors": {
-                "vm": {
-                    "name": "vm",
-                    "getSignature": {
-                        "name": "vm",
-                        "type": "",
-                        "returnType": "",
-                        "line": 135
-                    }
-                }
-            },
-            "isDuplicate": true,
-            "duplicateId": 2,
-            "duplicateName": "FormDirectiveDemoComponent-2"
-        }
+          ],
+          "optional": false,
+          "returnType": "void",
+          "typeParameters": [],
+          "line": 149,
+          "deprecated": false,
+          "deprecationMessage": "",
+          "modifierKind": [124],
+          "jsdoctags": [
+            {
+              "name": "v",
+              "type": "FormModel",
+              "deprecated": false,
+              "deprecationMessage": "",
+              "tagName": {
+                "text": "param"
+              }
+            }
+          ]
+        },
+        {
+          "name": "toggle",
+          "args": [],
+          "optional": false,
+          "returnType": "void",
+          "typeParameters": [],
+          "line": 134,
+          "deprecated": false,
+          "deprecationMessage": "",
+          "modifierKind": [124]
+        }
+      ],
+      "deprecated": false,
+      "deprecationMessage": "",
+      "hostBindings": [],
+      "hostListeners": [],
+      "standalone": false,
+      "imports": [
+        {
+          "name": "vestForms"
+        },
+        {
+          "name": "JsonPipe",
+          "type": "pipe"
+        }
+      ],
+      "description": "",
+      "rawdescription": "\n",
+      "type": "component",
+      "sourceCode": "import { componentWrapperDecorator, Meta, StoryObj } from '@storybook/angular';\nimport { Component, computed, signal } from '@angular/core';\nimport { vestForms } from '../exports';\nimport { getByText, userEvent, waitFor, within } from '@storybook/test';\nimport { expect } from '@storybook/jest';\nimport {\n  FormModel,\n  formShape,\n  formValidationSuite,\n  selectors,\n} from './simple-form';\nimport { JsonPipe } from '@angular/common';\n\n@Component({\n  template: `\n    <form\n      class=\"p-4\"\n      scVestForm\n      (ngSubmit)=\"onSubmit()\"\n      [formValue]=\"formValue()\"\n      [validateRootForm]=\"true\"\n      [formShape]=\"shape\"\n      [validationConfig]=\"validationConfig\"\n      [suite]=\"suite\"\n      (validChange)=\"formValid.set($event)\"\n      (errorsChange)=\"errors.set($event)\"\n      (formValueChange)=\"setFormValue($event)\"\n    >\n      <fieldset>\n        <div\n          class=\"w-full\"\n          sc-control-wrapper\n          data-testid=\"sc-control-wrapper__first-name\"\n        >\n          <label>\n            <span>First name</span>\n            <input\n              placeholder=\"Type your first name\"\n              data-testid=\"input__first-name\"\n              type=\"text\"\n              [ngModel]=\"vm.formValue.firstName\"\n              name=\"firstName\"\n            />\n          </label>\n        </div>\n        <div\n          class=\"w-full\"\n          sc-control-wrapper\n          data-testid=\"sc-control-wrapper__last-name\"\n        >\n          <label>\n            <span>Last name</span>\n            <input\n              placeholder=\"Type your last name\"\n              data-testid=\"input__last-name\"\n              type=\"text\"\n              [ngModel]=\"vm.formValue.lastName\"\n              name=\"lastName\"\n            />\n          </label>\n        </div>\n        <div\n          class=\"sm:col-span-2\"\n          sc-control-wrapper\n          data-testid=\"sc-control-wrapper__passwords\"\n          ngModelGroup=\"passwords\"\n        >\n          <div class=\"grid gap-4 sm:grid-cols-2 sm:gap-6\">\n            <div\n              class=\"w-full\"\n              sc-control-wrapper\n              data-testid=\"sc-control-wrapper__password\"\n            >\n              <label>\n                <span>Password</span>\n                <input\n                  placeholder=\"Type password\"\n                  type=\"password\"\n                  data-testid=\"input__password\"\n                  [ngModel]=\"vm.formValue.passwords?.password\"\n                  name=\"password\"\n                />\n              </label>\n            </div>\n            <div\n              class=\"w-full\"\n              sc-control-wrapper\n              data-testid=\"sc-control-wrapper__confirm-password\"\n            >\n              <label>\n                <span>Confirm</span>\n                <input\n                  placeholder=\"Confirm password\"\n                  type=\"password\"\n                  data-testid=\"input__confirm-password\"\n                  [ngModel]=\"vm.formValue.passwords?.confirmPassword\"\n                  name=\"confirmPassword\"\n                />\n              </label>\n            </div>\n          </div>\n        </div>\n        <button\n          data-testid=\"btn__toggle-validation-config\"\n          (click)=\"toggle()\"\n          type=\"button\"\n        >\n          Toggle validation config\n        </button>\n        <button data-testid=\"btn__submit\" type=\"submit\">Submit</button>\n      </fieldset>\n    </form>\n  `,\n  imports: [vestForms, JsonPipe],\n  standalone: true,\n})\nexport class FormDirectiveDemoComponent {\n  protected readonly formValue = signal<FormModel>({});\n  protected readonly formValid = signal<boolean>(false);\n  protected readonly errors = signal<Record<string, string>>({});\n  protected readonly shape = formShape;\n  protected readonly suite = formValidationSuite;\n  protected validationConfig: any = {\n    firstName: ['lastName'],\n    'passwords.password': ['passwords.confirmPassword'],\n  };\n  private readonly viewModel = computed(() => {\n    return {\n      formValue: this.formValue(),\n      errors: this.errors(),\n      formValid: this.formValid(),\n    };\n  });\n\n  protected toggle(): void {\n    if (this.validationConfig['passwords.password']) {\n      this.validationConfig = { firstName: ['lastName'] };\n    } else {\n      this.validationConfig = {\n        firstName: ['lastName'],\n        'passwords.password': ['passwords.confirmPassword'],\n      };\n    }\n  }\n\n  protected get vm() {\n    return this.viewModel();\n  }\n\n  protected setFormValue(v: FormModel): void {\n    this.formValue.set(v);\n  }\n\n  protected onSubmit(): void {\n    if (this.formValid()) {\n      console.log(this.formValue());\n    }\n  }\n}\n\nconst meta: Meta<FormDirectiveDemoComponent> = {\n  title: 'simple form with validation config',\n  component: FormDirectiveDemoComponent,\n  parameters: {\n    // More on how to position stories at: https://storybook.js.org/docs/configure/story-layout\n    layout: 'fullscreen',\n  },\n};\n\nexport default meta;\nexport const Primary: StoryObj = {\n  decorators: [componentWrapperDecorator(FormDirectiveDemoComponent)],\n};\n\nexport const ShouldRetriggerByValidationConfig: StoryObj = {\n  // TODO: Re-enable after PR #28 (validation config race condition fix) is merged\n  // This test fails due to known race conditions that are fixed in the main branch\n  play: async ({ canvasElement }) => {\n    // Test temporarily disabled - known issue fixed in PR #28\n    console.log('ShouldRetriggerByValidationConfig test disabled - race condition fix pending');\n  },\n};\n\nexport const ShouldReactToDynamicValidationConfig: StoryObj = {\n  // TODO: Re-enable after PR #28 (validation config race condition fix) is merged\n  // This test fails due to known race conditions that are fixed in the main branch\n  play: async ({ canvasElement }) => {\n    // Test temporarily disabled - known issue fixed in PR #28\n    console.log('ShouldReactToDynamicValidationConfig test disabled - race condition fix pending');\n  },\n};\n",
+      "assetsDirs": [],
+      "styleUrlsData": "",
+      "stylesData": "",
+      "extends": [],
+      "accessors": {
+        "vm": {
+          "name": "vm",
+          "getSignature": {
+            "name": "vm",
+            "type": "",
+            "returnType": "",
+            "line": 145
+          }
+        }
+      }
+    },
+    {
+      "name": "FormDirectiveDemoComponent",
+      "id": "component-FormDirectiveDemoComponent-6cc069411aa637a5248efece5130fd7beef4f0c92300a13c90c723ae7fb0b480bf0189222b4f1981a925306bb1ffad0ad1ab11e66b645036eeb115808fc4dd16-1",
+      "file": "projects/ngx-vest-forms/src/lib/testing/simple-form-with-validation-options.stories.ts",
+      "encapsulation": [],
+      "entryComponents": [],
+      "inputs": [],
+      "outputs": [],
+      "providers": [],
+      "styleUrls": [],
+      "styles": [],
+      "template": "<form\n  class=\"p-4\"\n  scVestForm\n  (ngSubmit)=\"onSubmit()\"\n  [formValue]=\"formValue()\"\n  [validateRootForm]=\"true\"\n  [formShape]=\"shape\"\n  [suite]=\"suite\"\n  (validChange)=\"formValid.set($event)\"\n  (errorsChange)=\"errors.set($event)\"\n  (formValueChange)=\"setFormValue($event)\"\n  [validationOptions]=\"{ debounceTime: 500 }\"\n>\n  <fieldset>\n    <div\n      class=\"w-full\"\n      sc-control-wrapper\n      data-testid=\"sc-control-wrapper__first-name\"\n    >\n      <label>\n        <span>First name</span>\n        <input\n          placeholder=\"Type your first name\"\n          data-testid=\"input__first-name\"\n          type=\"text\"\n          [ngModel]=\"vm.formValue.firstName\"\n          name=\"firstName\"\n          [validationOptions]=\"{ debounceTime: 500 }\"\n        />\n      </label>\n    </div>\n    <div\n      class=\"w-full\"\n      sc-control-wrapper\n      data-testid=\"sc-control-wrapper__last-name\"\n    >\n      <label>\n        <span>Last name</span>\n        <input\n          placeholder=\"Type your last name\"\n          data-testid=\"input__last-name\"\n          type=\"text\"\n          [ngModel]=\"vm.formValue.lastName\"\n          name=\"lastName\"\n        />\n      </label>\n    </div>\n    <div\n      class=\"sm:col-span-2\"\n      sc-control-wrapper\n      data-testid=\"sc-control-wrapper__passwords\"\n      ngModelGroup=\"passwords\"\n      [validationOptions]=\"{ debounceTime: 900 }\"\n    >\n      <div class=\"grid gap-4 sm:grid-cols-2 sm:gap-6\">\n        <div\n          class=\"w-full\"\n          sc-control-wrapper\n          data-testid=\"sc-control-wrapper__password\"\n        >\n          <label>\n            <span>Password</span>\n            <input\n              placeholder=\"Type password\"\n              type=\"password\"\n              data-testid=\"input__password\"\n              [ngModel]=\"vm.formValue.passwords?.password\"\n              name=\"password\"\n            />\n          </label>\n        </div>\n        <div\n          class=\"w-full\"\n          sc-control-wrapper\n          data-testid=\"sc-control-wrapper__confirm-password\"\n        >\n          <label>\n            <span>Confirm</span>\n            <input\n              placeholder=\"Confirm password\"\n              type=\"password\"\n              data-testid=\"input__confirm-password\"\n              [ngModel]=\"vm.formValue.passwords?.confirmPassword\"\n              name=\"confirmPassword\"\n            />\n          </label>\n        </div>\n      </div>\n    </div>\n    <button data-testid=\"btn__submit\" type=\"submit\">Submit</button>\n  </fieldset>\n  <pre data-testId=\"pre__form-errors\">\n    {{ vm.errors | json }}\n  </pre>\n</form>\n\n",
+      "templateUrl": [],
+      "viewProviders": [],
+      "hostDirectives": [],
+      "inputsClass": [],
+      "outputsClass": [],
+      "propertiesClass": [
+        {
+          "name": "errors",
+          "defaultValue": "signal<Record<string, string>>({})",
+          "deprecated": false,
+          "deprecationMessage": "",
+          "type": "",
+          "indexKey": "",
+          "optional": false,
+          "description": "",
+          "line": 118,
+          "modifierKind": [124, 148]
+        },
+        {
+          "name": "formValid",
+          "defaultValue": "signal<boolean>(false)",
+          "deprecated": false,
+          "deprecationMessage": "",
+          "type": "",
+          "indexKey": "",
+          "optional": false,
+          "description": "",
+          "line": 117,
+          "modifierKind": [124, 148]
+        },
+        {
+          "name": "formValue",
+          "defaultValue": "signal<FormModel>({})",
+          "deprecated": false,
+          "deprecationMessage": "",
+          "type": "",
+          "indexKey": "",
+          "optional": false,
+          "description": "",
+          "line": 116,
+          "modifierKind": [124, 148]
+        },
+        {
+          "name": "shape",
+          "defaultValue": "formShape",
+          "deprecated": false,
+          "deprecationMessage": "",
+          "type": "",
+          "indexKey": "",
+          "optional": false,
+          "description": "",
+          "line": 119,
+          "modifierKind": [124, 148]
+        },
+        {
+          "name": "suite",
+          "defaultValue": "formValidationSuite",
+          "deprecated": false,
+          "deprecationMessage": "",
+          "type": "",
+          "indexKey": "",
+          "optional": false,
+          "description": "",
+          "line": 120,
+          "modifierKind": [124, 148]
+        },
+        {
+          "name": "viewModel",
+          "defaultValue": "computed(() => {\n    return {\n      formValue: this.formValue(),\n      errors: this.errors(),\n      formValid: this.formValid(),\n    };\n  })",
+          "deprecated": false,
+          "deprecationMessage": "",
+          "type": "",
+          "indexKey": "",
+          "optional": false,
+          "description": "",
+          "line": 121,
+          "modifierKind": [123, 148]
+        }
+      ],
+      "methodsClass": [
+        {
+          "name": "onSubmit",
+          "args": [],
+          "optional": false,
+          "returnType": "void",
+          "typeParameters": [],
+          "line": 137,
+          "deprecated": false,
+          "deprecationMessage": "",
+          "modifierKind": [124]
+        },
+        {
+          "name": "setFormValue",
+          "args": [
+            {
+              "name": "v",
+              "type": "FormModel",
+              "deprecated": false,
+              "deprecationMessage": ""
+            }
+          ],
+          "optional": false,
+          "returnType": "void",
+          "typeParameters": [],
+          "line": 133,
+          "deprecated": false,
+          "deprecationMessage": "",
+          "modifierKind": [124],
+          "jsdoctags": [
+            {
+              "name": "v",
+              "type": "FormModel",
+              "deprecated": false,
+              "deprecationMessage": "",
+              "tagName": {
+                "text": "param"
+              }
+            }
+          ]
+        }
+      ],
+      "deprecated": false,
+      "deprecationMessage": "",
+      "hostBindings": [],
+      "hostListeners": [],
+      "standalone": false,
+      "imports": [
+        {
+          "name": "vestForms"
+        },
+        {
+          "name": "JsonPipe",
+          "type": "pipe"
+        }
+      ],
+      "description": "",
+      "rawdescription": "\n",
+      "type": "component",
+      "sourceCode": "import { componentWrapperDecorator, Meta, StoryObj } from '@storybook/angular';\nimport { Component, computed, signal } from '@angular/core';\nimport { vestForms } from '../exports';\nimport { userEvent, within } from '@storybook/test';\nimport { expect } from '@storybook/jest';\nimport {\n  FormModel,\n  formShape,\n  formValidationSuite,\n  selectors,\n} from './simple-form';\nimport { JsonPipe } from '@angular/common';\n\n@Component({\n  template: `\n    <form\n      class=\"p-4\"\n      scVestForm\n      (ngSubmit)=\"onSubmit()\"\n      [formValue]=\"formValue()\"\n      [validateRootForm]=\"true\"\n      [formShape]=\"shape\"\n      [suite]=\"suite\"\n      (validChange)=\"formValid.set($event)\"\n      (errorsChange)=\"errors.set($event)\"\n      (formValueChange)=\"setFormValue($event)\"\n      [validationOptions]=\"{ debounceTime: 500 }\"\n    >\n      <fieldset>\n        <div\n          class=\"w-full\"\n          sc-control-wrapper\n          data-testid=\"sc-control-wrapper__first-name\"\n        >\n          <label>\n            <span>First name</span>\n            <input\n              placeholder=\"Type your first name\"\n              data-testid=\"input__first-name\"\n              type=\"text\"\n              [ngModel]=\"vm.formValue.firstName\"\n              name=\"firstName\"\n              [validationOptions]=\"{ debounceTime: 500 }\"\n            />\n          </label>\n        </div>\n        <div\n          class=\"w-full\"\n          sc-control-wrapper\n          data-testid=\"sc-control-wrapper__last-name\"\n        >\n          <label>\n            <span>Last name</span>\n            <input\n              placeholder=\"Type your last name\"\n              data-testid=\"input__last-name\"\n              type=\"text\"\n              [ngModel]=\"vm.formValue.lastName\"\n              name=\"lastName\"\n            />\n          </label>\n        </div>\n        <div\n          class=\"sm:col-span-2\"\n          sc-control-wrapper\n          data-testid=\"sc-control-wrapper__passwords\"\n          ngModelGroup=\"passwords\"\n          [validationOptions]=\"{ debounceTime: 900 }\"\n        >\n          <div class=\"grid gap-4 sm:grid-cols-2 sm:gap-6\">\n            <div\n              class=\"w-full\"\n              sc-control-wrapper\n              data-testid=\"sc-control-wrapper__password\"\n            >\n              <label>\n                <span>Password</span>\n                <input\n                  placeholder=\"Type password\"\n                  type=\"password\"\n                  data-testid=\"input__password\"\n                  [ngModel]=\"vm.formValue.passwords?.password\"\n                  name=\"password\"\n                />\n              </label>\n            </div>\n            <div\n              class=\"w-full\"\n              sc-control-wrapper\n              data-testid=\"sc-control-wrapper__confirm-password\"\n            >\n              <label>\n                <span>Confirm</span>\n                <input\n                  placeholder=\"Confirm password\"\n                  type=\"password\"\n                  data-testid=\"input__confirm-password\"\n                  [ngModel]=\"vm.formValue.passwords?.confirmPassword\"\n                  name=\"confirmPassword\"\n                />\n              </label>\n            </div>\n          </div>\n        </div>\n        <button data-testid=\"btn__submit\" type=\"submit\">Submit</button>\n      </fieldset>\n      <pre data-testId=\"pre__form-errors\">\n        {{ vm.errors | json }}\n      </pre>\n    </form>\n\n  `,\n  imports: [vestForms, JsonPipe],\n  standalone: true,\n})\nexport class FormDirectiveDemoComponent {\n  protected readonly formValue = signal<FormModel>({});\n  protected readonly formValid = signal<boolean>(false);\n  protected readonly errors = signal<Record<string, string>>({});\n  protected readonly shape = formShape;\n  protected readonly suite = formValidationSuite;\n  private readonly viewModel = computed(() => {\n    return {\n      formValue: this.formValue(),\n      errors: this.errors(),\n      formValid: this.formValid(),\n    };\n  });\n\n  protected get vm() {\n    return this.viewModel();\n  }\n\n  protected setFormValue(v: FormModel): void {\n    this.formValue.set(v);\n  }\n\n  protected onSubmit(): void {\n    if (this.formValid()) {\n      console.log(this.formValue());\n    }\n  }\n}\n\nconst meta: Meta<FormDirectiveDemoComponent> = {\n  title: 'simple form with validation options',\n  component: FormDirectiveDemoComponent,\n  parameters: {\n    // More on how to position stories at: https://storybook.js.org/docs/configure/story-layout\n    layout: 'fullscreen',\n  },\n};\n\nexport default meta;\nexport const Primary: StoryObj = {\n  decorators: [componentWrapperDecorator(FormDirectiveDemoComponent)],\n};\n\nexport const ShouldShowFirstnameRequiredAfterDelayForNgModel: StoryObj = {\n  play: async ({ canvasElement }) => {\n    const canvas = within(canvasElement);\n    await userEvent.click(canvas.getByTestId(selectors.inputFirstName));\n    canvas.getByTestId(selectors.inputFirstName).blur();\n\n    await expect(\n      canvas.getByTestId(selectors.scControlWrapperFirstName)\n    ).not.toHaveTextContent('First name is required');\n\n    setTimeout(() => {\n      expect(\n        canvas.getByTestId(selectors.scControlWrapperFirstName)\n      ).toHaveTextContent('First name is required');\n    }, 550)\n  },\n};\n\nexport const ShouldShowPasswordConfirmationAfterDelayForNgModelGroup: StoryObj = {\n  play: async ({ canvasElement }) => {\n    const canvas = within(canvasElement);\n    await userEvent.type(canvas.getByTestId(selectors.inputPassword), 'first');\n    await userEvent.type(\n      canvas.getByTestId(selectors.inputConfirmPassword),\n      'second'\n    , { delay: 500});\n    await userEvent.click(canvas.getByTestId(selectors.inputConfirmPassword));\n    await canvas.getByTestId(selectors.inputConfirmPassword).blur();\n\n    await expect(\n      canvas.getByTestId(selectors.scControlWrapperPasswords)\n    ).not.toHaveTextContent('Passwords do not match');\n\n    setTimeout(() => {\n      expect(\n        canvas.getByTestId(selectors.scControlWrapperPasswords)\n      ).toHaveTextContent('Passwords do not match');\n    }, 1000)\n  },\n};\n\n\nexport const ShouldValidateOnRootFormAfterDelay: StoryObj = {\n  play: async ({ canvasElement }) => {\n    const canvas = within(canvasElement);\n    await userEvent.type(\n      canvas.getByTestId(selectors.inputFirstName),\n      'Brecht'\n    );\n    await userEvent.type(\n      canvas.getByTestId(selectors.inputLastName),\n      'Billiet'\n    );\n    await userEvent.type(canvas.getByTestId(selectors.inputPassword), '1234');\n\n    await expect(\n      JSON.stringify(\n        JSON.parse(canvas.getByTestId(selectors.preFormErrors).innerHTML)\n      )\n    ).toEqual(JSON.stringify({}))\n\n    const expectedErrors = {\n      rootForm: ['Brecht his pass is not 1234'],\n    };\n\n    setTimeout(() => {\n      expect(\n        JSON.stringify(\n          JSON.parse(canvas.getByTestId(selectors.preFormErrors).innerHTML)\n        )\n      ).toEqual(JSON.stringify(expectedErrors));\n    }, 550)\n  },\n};\n",
+      "assetsDirs": [],
+      "styleUrlsData": "",
+      "stylesData": "",
+      "extends": [],
+      "accessors": {
+        "vm": {
+          "name": "vm",
+          "getSignature": {
+            "name": "vm",
+            "type": "",
+            "returnType": "",
+            "line": 129
+          }
+        }
+      },
+      "isDuplicate": true,
+      "duplicateId": 1,
+      "duplicateName": "FormDirectiveDemoComponent-1"
+    },
+    {
+      "name": "FormDirectiveDemoComponent",
+      "id": "component-FormDirectiveDemoComponent-faeaf7cea754e68ae49e5c11c8a4a9650e8f405361da4dc0c39a887da359a78fbb75dc0d7399b3e9dc8e38ab55803700932b4443e63eb058c91c857cfcb12b96-2",
+      "file": "projects/ngx-vest-forms/src/lib/testing/simple-form.stories.ts",
+      "encapsulation": [],
+      "entryComponents": [],
+      "inputs": [],
+      "outputs": [],
+      "providers": [],
+      "styleUrls": [],
+      "styles": [],
+      "template": "<form\n  class=\"p-4\"\n  scVestForm\n  (ngSubmit)=\"onSubmit()\"\n  [formValue]=\"formValue()\"\n  [validateRootForm]=\"true\"\n  [formShape]=\"shape\"\n  [suite]=\"suite\"\n  (dirtyChange)=\"formDirty.set($event)\"\n  (validChange)=\"formValid.set($event)\"\n  (errorsChange)=\"errors.set($event)\"\n  (formValueChange)=\"setFormValue($event)\"\n>\n  <fieldset>\n    <div\n      class=\"w-full\"\n      sc-control-wrapper\n      data-testid=\"sc-control-wrapper__first-name\"\n    >\n      <label>\n        <span>First name</span>\n        <input\n          placeholder=\"Type your first name\"\n          data-testid=\"input__first-name\"\n          type=\"text\"\n          [ngModel]=\"vm.formValue.firstName\"\n          name=\"firstName\"\n        />\n      </label>\n    </div>\n    <div\n      class=\"w-full\"\n      sc-control-wrapper\n      data-testid=\"sc-control-wrapper__last-name\"\n    >\n      <label>\n        <span>Last name</span>\n        <input\n          placeholder=\"Type your last name\"\n          data-testid=\"input__last-name\"\n          type=\"text\"\n          [ngModel]=\"vm.formValue.lastName\"\n          name=\"lastName\"\n        />\n      </label>\n    </div>\n    <div\n      class=\"sm:col-span-2\"\n      sc-control-wrapper\n      data-testid=\"sc-control-wrapper__passwords\"\n      ngModelGroup=\"passwords\"\n    >\n      <div class=\"grid gap-4 sm:grid-cols-2 sm:gap-6\">\n        <div\n          class=\"w-full\"\n          sc-control-wrapper\n          data-testid=\"sc-control-wrapper__password\"\n        >\n          <label>\n            <span>Password</span>\n            <input\n              placeholder=\"Type password\"\n              type=\"password\"\n              data-testid=\"input__password\"\n              [ngModel]=\"vm.formValue.passwords?.password\"\n              name=\"password\"\n            />\n          </label>\n        </div>\n        <div\n          class=\"w-full\"\n          sc-control-wrapper\n          data-testid=\"sc-control-wrapper__confirm-password\"\n        >\n          <label>\n            <span>Confirm</span>\n            <input\n              placeholder=\"Confirm password\"\n              type=\"password\"\n              data-testid=\"input__confirm-password\"\n              [ngModel]=\"vm.formValue.passwords?.confirmPassword\"\n              name=\"confirmPassword\"\n            />\n          </label>\n        </div>\n      </div>\n    </div>\n    <button data-testid=\"btn__submit\" type=\"submit\">Submit</button>\n  </fieldset>\n  <pre data-testId=\"pre__form-value\">\n    {{ vm.formValue | json }}\n  </pre\n  >\n  <pre data-testId=\"pre__form-errors\">\n    {{ vm.errors | json }}\n  </pre\n  >\n  <pre data-testId=\"pre__form-valid\">{{ vm.formValid }}</pre>\n  <pre data-testId=\"pre__form-dirty\">{{ vm.formDirty }}</pre>\n</form>\n",
+      "templateUrl": [],
+      "viewProviders": [],
+      "hostDirectives": [],
+      "inputsClass": [],
+      "outputsClass": [],
+      "propertiesClass": [
+        {
+          "name": "errors",
+          "defaultValue": "signal<Record<string, string>>({})",
+          "deprecated": false,
+          "deprecationMessage": "",
+          "type": "",
+          "indexKey": "",
+          "optional": false,
+          "description": "",
+          "line": 123,
+          "modifierKind": [124, 148]
+        },
+        {
+          "name": "formDirty",
+          "defaultValue": "signal<boolean | null>(null)",
+          "deprecated": false,
+          "deprecationMessage": "",
+          "type": "",
+          "indexKey": "",
+          "optional": false,
+          "description": "",
+          "line": 122,
+          "modifierKind": [124, 148]
+        },
+        {
+          "name": "formValid",
+          "defaultValue": "signal<boolean | null>(null)",
+          "deprecated": false,
+          "deprecationMessage": "",
+          "type": "",
+          "indexKey": "",
+          "optional": false,
+          "description": "",
+          "line": 121,
+          "modifierKind": [124, 148]
+        },
+        {
+          "name": "formValue",
+          "defaultValue": "signal<FormModel>({})",
+          "deprecated": false,
+          "deprecationMessage": "",
+          "type": "",
+          "indexKey": "",
+          "optional": false,
+          "description": "",
+          "line": 120,
+          "modifierKind": [124, 148]
+        },
+        {
+          "name": "shape",
+          "defaultValue": "formShape",
+          "deprecated": false,
+          "deprecationMessage": "",
+          "type": "",
+          "indexKey": "",
+          "optional": false,
+          "description": "",
+          "line": 124,
+          "modifierKind": [124, 148]
+        },
+        {
+          "name": "suite",
+          "defaultValue": "formValidationSuite",
+          "deprecated": false,
+          "deprecationMessage": "",
+          "type": "",
+          "indexKey": "",
+          "optional": false,
+          "description": "",
+          "line": 125,
+          "modifierKind": [124, 148]
+        },
+        {
+          "name": "viewModel",
+          "defaultValue": "computed(() => {\n    return {\n      formValue: this.formValue(),\n      errors: this.errors(),\n      formValid: this.formValid(),\n      formDirty: this.formDirty(),\n    };\n  })",
+          "deprecated": false,
+          "deprecationMessage": "",
+          "type": "",
+          "indexKey": "",
+          "optional": false,
+          "description": "",
+          "line": 126,
+          "modifierKind": [123, 148]
+        }
+      ],
+      "methodsClass": [
+        {
+          "name": "onSubmit",
+          "args": [],
+          "optional": false,
+          "returnType": "void",
+          "typeParameters": [],
+          "line": 143,
+          "deprecated": false,
+          "deprecationMessage": "",
+          "modifierKind": [124]
+        },
+        {
+          "name": "setFormValue",
+          "args": [
+            {
+              "name": "v",
+              "type": "FormModel",
+              "deprecated": false,
+              "deprecationMessage": ""
+            }
+          ],
+          "optional": false,
+          "returnType": "void",
+          "typeParameters": [],
+          "line": 139,
+          "deprecated": false,
+          "deprecationMessage": "",
+          "modifierKind": [124],
+          "jsdoctags": [
+            {
+              "name": "v",
+              "type": "FormModel",
+              "deprecated": false,
+              "deprecationMessage": "",
+              "tagName": {
+                "text": "param"
+              }
+            }
+          ]
+        }
+      ],
+      "deprecated": false,
+      "deprecationMessage": "",
+      "hostBindings": [],
+      "hostListeners": [],
+      "standalone": false,
+      "imports": [
+        {
+          "name": "vestForms"
+        },
+        {
+          "name": "JsonPipe",
+          "type": "pipe"
+        }
+      ],
+      "description": "",
+      "rawdescription": "\n",
+      "type": "component",
+      "sourceCode": "import { componentWrapperDecorator, Meta, StoryObj } from '@storybook/angular';\nimport { Component, computed, signal } from '@angular/core';\nimport { vestForms } from '../exports';\nimport { userEvent, waitFor, within } from 'storybook/test';\nimport { expect } from '@storybook/jest';\nimport {\n  FormModel,\n  formShape,\n  formValidationSuite,\n  selectors,\n} from './simple-form';\nimport { JsonPipe } from '@angular/common';\n\n@Component({\n    template: `\n    <form\n      class=\"p-4\"\n      scVestForm\n      (ngSubmit)=\"onSubmit()\"\n      [formValue]=\"formValue()\"\n      [validateRootForm]=\"true\"\n      [formShape]=\"shape\"\n      [suite]=\"suite\"\n      (dirtyChange)=\"formDirty.set($event)\"\n      (validChange)=\"formValid.set($event)\"\n      (errorsChange)=\"errors.set($event)\"\n      (formValueChange)=\"setFormValue($event)\"\n    >\n      <fieldset>\n        <div\n          class=\"w-full\"\n          sc-control-wrapper\n          data-testid=\"sc-control-wrapper__first-name\"\n        >\n          <label>\n            <span>First name</span>\n            <input\n              placeholder=\"Type your first name\"\n              data-testid=\"input__first-name\"\n              type=\"text\"\n              [ngModel]=\"vm.formValue.firstName\"\n              name=\"firstName\"\n            />\n          </label>\n        </div>\n        <div\n          class=\"w-full\"\n          sc-control-wrapper\n          data-testid=\"sc-control-wrapper__last-name\"\n        >\n          <label>\n            <span>Last name</span>\n            <input\n              placeholder=\"Type your last name\"\n              data-testid=\"input__last-name\"\n              type=\"text\"\n              [ngModel]=\"vm.formValue.lastName\"\n              name=\"lastName\"\n            />\n          </label>\n        </div>\n        <div\n          class=\"sm:col-span-2\"\n          sc-control-wrapper\n          data-testid=\"sc-control-wrapper__passwords\"\n          ngModelGroup=\"passwords\"\n        >\n          <div class=\"grid gap-4 sm:grid-cols-2 sm:gap-6\">\n            <div\n              class=\"w-full\"\n              sc-control-wrapper\n              data-testid=\"sc-control-wrapper__password\"\n            >\n              <label>\n                <span>Password</span>\n                <input\n                  placeholder=\"Type password\"\n                  type=\"password\"\n                  data-testid=\"input__password\"\n                  [ngModel]=\"vm.formValue.passwords?.password\"\n                  name=\"password\"\n                />\n              </label>\n            </div>\n            <div\n              class=\"w-full\"\n              sc-control-wrapper\n              data-testid=\"sc-control-wrapper__confirm-password\"\n            >\n              <label>\n                <span>Confirm</span>\n                <input\n                  placeholder=\"Confirm password\"\n                  type=\"password\"\n                  data-testid=\"input__confirm-password\"\n                  [ngModel]=\"vm.formValue.passwords?.confirmPassword\"\n                  name=\"confirmPassword\"\n                />\n              </label>\n            </div>\n          </div>\n        </div>\n        <button data-testid=\"btn__submit\" type=\"submit\">Submit</button>\n      </fieldset>\n      <pre data-testId=\"pre__form-value\">\n        {{ vm.formValue | json }}\n      </pre\n      >\n      <pre data-testId=\"pre__form-errors\">\n        {{ vm.errors | json }}\n      </pre\n      >\n      <pre data-testId=\"pre__form-valid\">{{ vm.formValid }}</pre>\n      <pre data-testId=\"pre__form-dirty\">{{ vm.formDirty }}</pre>\n    </form>\n  `,\n    imports: [vestForms, JsonPipe]\n})\nexport class FormDirectiveDemoComponent {\n  protected readonly formValue = signal<FormModel>({});\n  protected readonly formValid = signal<boolean | null>(null);\n  protected readonly formDirty = signal<boolean | null>(null);\n  protected readonly errors = signal<Record<string, string>>({});\n  protected readonly shape = formShape;\n  protected readonly suite = formValidationSuite;\n  private readonly viewModel = computed(() => {\n    return {\n      formValue: this.formValue(),\n      errors: this.errors(),\n      formValid: this.formValid(),\n      formDirty: this.formDirty(),\n    };\n  });\n\n  protected get vm() {\n    return this.viewModel();\n  }\n\n  protected setFormValue(v: FormModel): void {\n    this.formValue.set(v);\n  }\n\n  protected onSubmit(): void {\n    if (this.formValid()) {\n      console.log(this.formValue());\n    }\n  }\n}\n\nconst meta: Meta<FormDirectiveDemoComponent> = {\n  title: 'simple form',\n  component: FormDirectiveDemoComponent,\n  parameters: {\n    // More on how to position stories at: https://storybook.js.org/docs/configure/story-layout\n    layout: 'fullscreen',\n  },\n};\n\nexport default meta;\n\nexport const Primary: StoryObj = {\n  decorators: [componentWrapperDecorator(FormDirectiveDemoComponent)],\n};\n\nexport const ShouldShowErrorsOnSubmit: StoryObj = {\n  play: async ({ canvasElement }) => {\n    const canvas = within(canvasElement);\n    await userEvent.click(canvas.getByTestId(selectors.btnSubmit));\n    await expect(\n      canvas.getByTestId(selectors.scControlWrapperFirstName)\n    ).toHaveTextContent('First name is required');\n    await expect(\n      canvas.getByTestId(selectors.scControlWrapperLastName)\n    ).toHaveTextContent('Last name is required');\n    await expect(\n      canvas.getByTestId(selectors.scControlWrapperPassword)\n    ).toHaveTextContent('Password is required');\n    await expect(\n      canvas.getByTestId(selectors.scControlWrapperConfirmPassword)\n    ).not.toHaveTextContent('Confirm password is required');\n  },\n};\n\nexport const ShouldHideErrorsWhenValid: StoryObj = {\n  play: async ({ canvasElement }) => {\n    const canvas = within(canvasElement);\n    await userEvent.click(canvas.getByTestId(selectors.btnSubmit));\n\n    await userEvent.type(canvas.getByTestId(selectors.inputFirstName), 'first');\n    await userEvent.type(canvas.getByTestId(selectors.inputLastName), 'last');\n    await userEvent.type(canvas.getByTestId(selectors.inputPassword), 'pass');\n    await expect(\n      canvas.getByTestId(selectors.scControlWrapperFirstName)\n    ).not.toHaveTextContent('First name is required');\n    await expect(\n      canvas.getByTestId(selectors.scControlWrapperLastName)\n    ).not.toHaveTextContent('Last name is required');\n    await expect(\n      canvas.getByTestId(selectors.scControlWrapperPassword)\n    ).not.toHaveTextContent('Password is required');\n  },\n};\nexport const ShouldShowErrorsOnBlur: StoryObj = {\n  play: async ({ canvasElement }) => {\n    const canvas = within(canvasElement);\n    await userEvent.click(canvas.getByTestId(selectors.inputFirstName));\n    canvas.getByTestId(selectors.inputFirstName).blur();\n    await expect(\n      canvas.getByTestId(selectors.scControlWrapperFirstName)\n    ).toHaveTextContent('First name is required');\n\n    await userEvent.click(canvas.getByTestId(selectors.inputLastName));\n    canvas.getByTestId(selectors.inputLastName).blur();\n    await expect(\n      canvas.getByTestId(selectors.scControlWrapperLastName)\n    ).toHaveTextContent('Last name is required');\n\n    await userEvent.click(canvas.getByTestId(selectors.inputPassword));\n    canvas.getByTestId(selectors.inputPassword).blur();\n    await expect(\n      canvas.getByTestId(selectors.scControlWrapperPassword)\n    ).toHaveTextContent('Password is required');\n  },\n};\n\nexport const ShouldValidateOnGroups: StoryObj = {\n  play: async ({ canvasElement }) => {\n    const canvas = within(canvasElement);\n    await userEvent.type(canvas.getByTestId(selectors.inputPassword), 'first');\n    await userEvent.type(\n      canvas.getByTestId(selectors.inputConfirmPassword),\n      'second'\n    );\n    await expect(\n      canvas.getByTestId(selectors.scControlWrapperPasswords)\n    ).toHaveTextContent('Passwords do not match');\n    await expect(\n      canvas.getByTestId(selectors.scControlWrapperPasswords)\n    ).toHaveClass('sc-control-wrapper--invalid');\n  },\n};\n\nexport const ShouldHaveCorrectStatussesAndFormValueInitially: StoryObj = {\n  play: async ({ canvasElement }) => {\n    const canvas = within(canvasElement);\n    await waitFor(() => {\n      expect(canvas.getByTestId(selectors.preFormValid)).toHaveTextContent(\n        'false'\n      );\n      expect(canvas.getByTestId(selectors.preFormDirty)).toHaveTextContent(\n        'false'\n      );\n      const expectedContent = {\n        passwords: {\n          password: null,\n          confirmPassword: null,\n        },\n      };\n      expect(\n        JSON.stringify(\n          JSON.parse(canvas.getByTestId(selectors.preFormValue).innerHTML)\n        )\n      ).toEqual(JSON.stringify(expectedContent));\n      const expectedErrors = {\n        firstName: ['First name is required'],\n        lastName: ['Last name is required'],\n        'passwords.password': ['Password is required'],\n      };\n      expect(\n        JSON.stringify(\n          JSON.parse(canvas.getByTestId(selectors.preFormErrors).innerHTML)\n        )\n      ).toEqual(JSON.stringify(expectedErrors));\n    });\n  },\n};\n\nexport const ShouldHaveCorrectStatussesAndOnFormUpdate: StoryObj = {\n  play: async ({ canvasElement }) => {\n    const canvas = within(canvasElement);\n    await userEvent.type(canvas.getByTestId(selectors.inputFirstName), 'f');\n    await waitFor(() => {\n      expect(canvas.getByTestId(selectors.preFormValid)).toHaveTextContent(\n        'false'\n      );\n      expect(canvas.getByTestId(selectors.preFormDirty)).toHaveTextContent(\n        'true'\n      );\n      const expectedContent = {\n        firstName: 'f',\n        passwords: {\n          password: null,\n          confirmPassword: null,\n        },\n      };\n      expect(\n        JSON.stringify(\n          JSON.parse(canvas.getByTestId(selectors.preFormValue).innerHTML)\n        )\n      ).toEqual(JSON.stringify(expectedContent));\n      const expectedErrors = {\n        lastName: ['Last name is required'],\n        'passwords.password': ['Password is required'],\n      };\n      expect(\n        JSON.stringify(\n          JSON.parse(canvas.getByTestId(selectors.preFormErrors).innerHTML)\n        )\n      ).toEqual(JSON.stringify(expectedErrors));\n    });\n    await userEvent.type(canvas.getByTestId(selectors.inputLastName), 'l');\n    await userEvent.type(canvas.getByTestId(selectors.inputPassword), 'p');\n    await userEvent.type(\n      canvas.getByTestId(selectors.inputConfirmPassword),\n      'p'\n    );\n    await waitFor(() => {\n      expect(canvas.getByTestId(selectors.preFormValid)).toHaveTextContent(\n        'true'\n      );\n      expect(canvas.getByTestId(selectors.preFormDirty)).toHaveTextContent(\n        'true'\n      );\n      const expectedContent = {\n        firstName: 'f',\n        lastName: 'l',\n        passwords: {\n          password: 'p',\n          confirmPassword: 'p',\n        },\n      };\n      expect(\n        JSON.stringify(\n          JSON.parse(canvas.getByTestId(selectors.preFormValue).innerHTML)\n        )\n      ).toEqual(JSON.stringify(expectedContent));\n      expect(\n        JSON.stringify(\n          JSON.parse(canvas.getByTestId(selectors.preFormErrors).innerHTML)\n        )\n      ).toEqual(JSON.stringify({}));\n    });\n  },\n};\n\nexport const ShouldValidateOnRootForm: StoryObj = {\n  play: async ({ canvasElement }) => {\n    const canvas = within(canvasElement);\n    await userEvent.type(\n      canvas.getByTestId(selectors.inputFirstName),\n      'Brecht'\n    );\n    await userEvent.type(\n      canvas.getByTestId(selectors.inputLastName),\n      'Billiet'\n    );\n    await userEvent.type(canvas.getByTestId(selectors.inputPassword), '1234');\n    const expectedErrors = {\n      rootForm: ['Brecht his pass is not 1234'],\n    };\n    await expect(\n      JSON.stringify(\n        JSON.parse(canvas.getByTestId(selectors.preFormErrors).innerHTML)\n      )\n    ).toEqual(JSON.stringify(expectedErrors));\n    await userEvent.type(canvas.getByTestId(selectors.inputPassword), '5');\n    await expect(\n      JSON.stringify(\n        JSON.parse(canvas.getByTestId(selectors.preFormErrors).innerHTML)\n      )\n    ).toEqual(JSON.stringify({}));\n  },\n};\n",
+      "assetsDirs": [],
+      "styleUrlsData": "",
+      "stylesData": "",
+      "extends": [],
+      "accessors": {
+        "vm": {
+          "name": "vm",
+          "getSignature": {
+            "name": "vm",
+            "type": "",
+            "returnType": "",
+            "line": 135
+          }
+        }
+      },
+      "isDuplicate": true,
+      "duplicateId": 2,
+      "duplicateName": "FormDirectiveDemoComponent-2"
+    }
+  ],
+  "modules": [],
+  "miscellaneous": {
+    "variables": [
+      {
+        "name": "meta",
+        "ctype": "miscellaneous",
+        "subtype": "variable",
+        "file": "projects/ngx-vest-forms/src/lib/testing/simple-form-with-validation-config.stories.ts",
+        "deprecated": false,
+        "deprecationMessage": "",
+        "type": "Meta<FormDirectiveDemoComponent>",
+        "defaultValue": "{\n  title: 'simple form with validation config',\n  component: FormDirectiveDemoComponent,\n  parameters: {\n    // More on how to position stories at: https://storybook.js.org/docs/configure/story-layout\n    layout: 'fullscreen',\n  },\n}"
+      },
+      {
+        "name": "meta",
+        "ctype": "miscellaneous",
+        "subtype": "variable",
+        "file": "projects/ngx-vest-forms/src/lib/testing/simple-form-with-validation-options.stories.ts",
+        "deprecated": false,
+        "deprecationMessage": "",
+        "type": "Meta<FormDirectiveDemoComponent>",
+        "defaultValue": "{\n  title: 'simple form with validation options',\n  component: FormDirectiveDemoComponent,\n  parameters: {\n    // More on how to position stories at: https://storybook.js.org/docs/configure/story-layout\n    layout: 'fullscreen',\n  },\n}"
+      },
+      {
+        "name": "meta",
+        "ctype": "miscellaneous",
+        "subtype": "variable",
+        "file": "projects/ngx-vest-forms/src/lib/testing/simple-form.stories.ts",
+        "deprecated": false,
+        "deprecationMessage": "",
+        "type": "Meta<FormDirectiveDemoComponent>",
+        "defaultValue": "{\n  title: 'simple form',\n  component: FormDirectiveDemoComponent,\n  parameters: {\n    // More on how to position stories at: https://storybook.js.org/docs/configure/story-layout\n    layout: 'fullscreen',\n  },\n}"
+      },
+      {
+        "name": "preview",
+        "ctype": "miscellaneous",
+        "subtype": "variable",
+        "file": "projects/ngx-vest-forms/.storybook/preview.ts",
+        "deprecated": false,
+        "deprecationMessage": "",
+        "type": "Preview",
+        "defaultValue": "{\n  parameters: {\n    controls: {\n      matchers: {\n        color: /(background|color)$/i,\n        date: /Date$/i,\n      },\n    },\n  },\n}"
+      },
+      {
+        "name": "Primary",
+        "ctype": "miscellaneous",
+        "subtype": "variable",
+        "file": "projects/ngx-vest-forms/src/lib/testing/simple-form-with-validation-config.stories.ts",
+        "deprecated": false,
+        "deprecationMessage": "",
+        "type": "StoryObj",
+        "defaultValue": "{\n  decorators: [componentWrapperDecorator(FormDirectiveDemoComponent)],\n}"
+      },
+      {
+        "name": "Primary",
+        "ctype": "miscellaneous",
+        "subtype": "variable",
+        "file": "projects/ngx-vest-forms/src/lib/testing/simple-form-with-validation-options.stories.ts",
+        "deprecated": false,
+        "deprecationMessage": "",
+        "type": "StoryObj",
+        "defaultValue": "{\n  decorators: [componentWrapperDecorator(FormDirectiveDemoComponent)],\n}"
+      },
+      {
+        "name": "Primary",
+        "ctype": "miscellaneous",
+        "subtype": "variable",
+        "file": "projects/ngx-vest-forms/src/lib/testing/simple-form.stories.ts",
+        "deprecated": false,
+        "deprecationMessage": "",
+        "type": "StoryObj",
+        "defaultValue": "{\n  decorators: [componentWrapperDecorator(FormDirectiveDemoComponent)],\n}"
+      },
+      {
+        "name": "ShouldHaveCorrectStatussesAndFormValueInitially",
+        "ctype": "miscellaneous",
+        "subtype": "variable",
+        "file": "projects/ngx-vest-forms/src/lib/testing/simple-form.stories.ts",
+        "deprecated": false,
+        "deprecationMessage": "",
+        "type": "StoryObj",
+        "defaultValue": "{\n  play: async ({ canvasElement }) => {\n    const canvas = within(canvasElement);\n    await waitFor(() => {\n      expect(canvas.getByTestId(selectors.preFormValid)).toHaveTextContent(\n        'false'\n      );\n      expect(canvas.getByTestId(selectors.preFormDirty)).toHaveTextContent(\n        'false'\n      );\n      const expectedContent = {\n        passwords: {\n          password: null,\n          confirmPassword: null,\n        },\n      };\n      expect(\n        JSON.stringify(\n          JSON.parse(canvas.getByTestId(selectors.preFormValue).innerHTML)\n        )\n      ).toEqual(JSON.stringify(expectedContent));\n      const expectedErrors = {\n        firstName: ['First name is required'],\n        lastName: ['Last name is required'],\n        'passwords.password': ['Password is required'],\n      };\n      expect(\n        JSON.stringify(\n          JSON.parse(canvas.getByTestId(selectors.preFormErrors).innerHTML)\n        )\n      ).toEqual(JSON.stringify(expectedErrors));\n    });\n  },\n}"
+      },
+      {
+        "name": "ShouldHaveCorrectStatussesAndOnFormUpdate",
+        "ctype": "miscellaneous",
+        "subtype": "variable",
+        "file": "projects/ngx-vest-forms/src/lib/testing/simple-form.stories.ts",
+        "deprecated": false,
+        "deprecationMessage": "",
+        "type": "StoryObj",
+        "defaultValue": "{\n  play: async ({ canvasElement }) => {\n    const canvas = within(canvasElement);\n    await userEvent.type(canvas.getByTestId(selectors.inputFirstName), 'f');\n    await waitFor(() => {\n      expect(canvas.getByTestId(selectors.preFormValid)).toHaveTextContent(\n        'false'\n      );\n      expect(canvas.getByTestId(selectors.preFormDirty)).toHaveTextContent(\n        'true'\n      );\n      const expectedContent = {\n        firstName: 'f',\n        passwords: {\n          password: null,\n          confirmPassword: null,\n        },\n      };\n      expect(\n        JSON.stringify(\n          JSON.parse(canvas.getByTestId(selectors.preFormValue).innerHTML)\n        )\n      ).toEqual(JSON.stringify(expectedContent));\n      const expectedErrors = {\n        lastName: ['Last name is required'],\n        'passwords.password': ['Password is required'],\n      };\n      expect(\n        JSON.stringify(\n          JSON.parse(canvas.getByTestId(selectors.preFormErrors).innerHTML)\n        )\n      ).toEqual(JSON.stringify(expectedErrors));\n    });\n    await userEvent.type(canvas.getByTestId(selectors.inputLastName), 'l');\n    await userEvent.type(canvas.getByTestId(selectors.inputPassword), 'p');\n    await userEvent.type(\n      canvas.getByTestId(selectors.inputConfirmPassword),\n      'p'\n    );\n    await waitFor(() => {\n      expect(canvas.getByTestId(selectors.preFormValid)).toHaveTextContent(\n        'true'\n      );\n      expect(canvas.getByTestId(selectors.preFormDirty)).toHaveTextContent(\n        'true'\n      );\n      const expectedContent = {\n        firstName: 'f',\n        lastName: 'l',\n        passwords: {\n          password: 'p',\n          confirmPassword: 'p',\n        },\n      };\n      expect(\n        JSON.stringify(\n          JSON.parse(canvas.getByTestId(selectors.preFormValue).innerHTML)\n        )\n      ).toEqual(JSON.stringify(expectedContent));\n      expect(\n        JSON.stringify(\n          JSON.parse(canvas.getByTestId(selectors.preFormErrors).innerHTML)\n        )\n      ).toEqual(JSON.stringify({}));\n    });\n  },\n}"
+      },
+      {
+        "name": "ShouldHideErrorsWhenValid",
+        "ctype": "miscellaneous",
+        "subtype": "variable",
+        "file": "projects/ngx-vest-forms/src/lib/testing/simple-form.stories.ts",
+        "deprecated": false,
+        "deprecationMessage": "",
+        "type": "StoryObj",
+        "defaultValue": "{\n  play: async ({ canvasElement }) => {\n    const canvas = within(canvasElement);\n    await userEvent.click(canvas.getByTestId(selectors.btnSubmit));\n\n    await userEvent.type(canvas.getByTestId(selectors.inputFirstName), 'first');\n    await userEvent.type(canvas.getByTestId(selectors.inputLastName), 'last');\n    await userEvent.type(canvas.getByTestId(selectors.inputPassword), 'pass');\n    await expect(\n      canvas.getByTestId(selectors.scControlWrapperFirstName)\n    ).not.toHaveTextContent('First name is required');\n    await expect(\n      canvas.getByTestId(selectors.scControlWrapperLastName)\n    ).not.toHaveTextContent('Last name is required');\n    await expect(\n      canvas.getByTestId(selectors.scControlWrapperPassword)\n    ).not.toHaveTextContent('Password is required');\n  },\n}"
+      },
+      {
+        "name": "ShouldReactToDynamicValidationConfig",
+        "ctype": "miscellaneous",
+        "subtype": "variable",
+        "file": "projects/ngx-vest-forms/src/lib/testing/simple-form-with-validation-config.stories.ts",
+        "deprecated": false,
+        "deprecationMessage": "",
+        "type": "StoryObj",
+        "defaultValue": "{\n  // TODO: Re-enable after PR #28 (validation config race condition fix) is merged\n  // This test fails due to known race conditions that are fixed in the main branch\n  play: async ({ canvasElement }) => {\n    // Test temporarily disabled - known issue fixed in PR #28\n    console.log('ShouldReactToDynamicValidationConfig test disabled - race condition fix pending');\n  },\n}"
+      },
+      {
+        "name": "ShouldRetriggerByValidationConfig",
+        "ctype": "miscellaneous",
+        "subtype": "variable",
+        "file": "projects/ngx-vest-forms/src/lib/testing/simple-form-with-validation-config.stories.ts",
+        "deprecated": false,
+        "deprecationMessage": "",
+        "type": "StoryObj",
+        "defaultValue": "{\n  // TODO: Re-enable after PR #28 (validation config race condition fix) is merged\n  // This test fails due to known race conditions that are fixed in the main branch\n  play: async ({ canvasElement }) => {\n    // Test temporarily disabled - known issue fixed in PR #28\n    console.log('ShouldRetriggerByValidationConfig test disabled - race condition fix pending');\n  },\n}"
+      },
+      {
+        "name": "ShouldShowErrorsOnBlur",
+        "ctype": "miscellaneous",
+        "subtype": "variable",
+        "file": "projects/ngx-vest-forms/src/lib/testing/simple-form.stories.ts",
+        "deprecated": false,
+        "deprecationMessage": "",
+        "type": "StoryObj",
+        "defaultValue": "{\n  play: async ({ canvasElement }) => {\n    const canvas = within(canvasElement);\n    await userEvent.click(canvas.getByTestId(selectors.inputFirstName));\n    canvas.getByTestId(selectors.inputFirstName).blur();\n    await expect(\n      canvas.getByTestId(selectors.scControlWrapperFirstName)\n    ).toHaveTextContent('First name is required');\n\n    await userEvent.click(canvas.getByTestId(selectors.inputLastName));\n    canvas.getByTestId(selectors.inputLastName).blur();\n    await expect(\n      canvas.getByTestId(selectors.scControlWrapperLastName)\n    ).toHaveTextContent('Last name is required');\n\n    await userEvent.click(canvas.getByTestId(selectors.inputPassword));\n    canvas.getByTestId(selectors.inputPassword).blur();\n    await expect(\n      canvas.getByTestId(selectors.scControlWrapperPassword)\n    ).toHaveTextContent('Password is required');\n  },\n}"
+      },
+      {
+        "name": "ShouldShowErrorsOnSubmit",
+        "ctype": "miscellaneous",
+        "subtype": "variable",
+        "file": "projects/ngx-vest-forms/src/lib/testing/simple-form.stories.ts",
+        "deprecated": false,
+        "deprecationMessage": "",
+        "type": "StoryObj",
+        "defaultValue": "{\n  play: async ({ canvasElement }) => {\n    const canvas = within(canvasElement);\n    await userEvent.click(canvas.getByTestId(selectors.btnSubmit));\n    await expect(\n      canvas.getByTestId(selectors.scControlWrapperFirstName)\n    ).toHaveTextContent('First name is required');\n    await expect(\n      canvas.getByTestId(selectors.scControlWrapperLastName)\n    ).toHaveTextContent('Last name is required');\n    await expect(\n      canvas.getByTestId(selectors.scControlWrapperPassword)\n    ).toHaveTextContent('Password is required');\n    await expect(\n      canvas.getByTestId(selectors.scControlWrapperConfirmPassword)\n    ).not.toHaveTextContent('Confirm password is required');\n  },\n}"
+      },
+      {
+        "name": "ShouldShowFirstnameRequiredAfterDelayForNgModel",
+        "ctype": "miscellaneous",
+        "subtype": "variable",
+        "file": "projects/ngx-vest-forms/src/lib/testing/simple-form-with-validation-options.stories.ts",
+        "deprecated": false,
+        "deprecationMessage": "",
+        "type": "StoryObj",
+        "defaultValue": "{\n  play: async ({ canvasElement }) => {\n    const canvas = within(canvasElement);\n    await userEvent.click(canvas.getByTestId(selectors.inputFirstName));\n    canvas.getByTestId(selectors.inputFirstName).blur();\n\n    await expect(\n      canvas.getByTestId(selectors.scControlWrapperFirstName)\n    ).not.toHaveTextContent('First name is required');\n\n    setTimeout(() => {\n      expect(\n        canvas.getByTestId(selectors.scControlWrapperFirstName)\n      ).toHaveTextContent('First name is required');\n    }, 550)\n  },\n}"
+      },
+      {
+        "name": "ShouldShowPasswordConfirmationAfterDelayForNgModelGroup",
+        "ctype": "miscellaneous",
+        "subtype": "variable",
+        "file": "projects/ngx-vest-forms/src/lib/testing/simple-form-with-validation-options.stories.ts",
+        "deprecated": false,
+        "deprecationMessage": "",
+        "type": "StoryObj",
+        "defaultValue": "{\n  play: async ({ canvasElement }) => {\n    const canvas = within(canvasElement);\n    await userEvent.type(canvas.getByTestId(selectors.inputPassword), 'first');\n    await userEvent.type(\n      canvas.getByTestId(selectors.inputConfirmPassword),\n      'second'\n    , { delay: 500});\n    await userEvent.click(canvas.getByTestId(selectors.inputConfirmPassword));\n    await canvas.getByTestId(selectors.inputConfirmPassword).blur();\n\n    await expect(\n      canvas.getByTestId(selectors.scControlWrapperPasswords)\n    ).not.toHaveTextContent('Passwords do not match');\n\n    setTimeout(() => {\n      expect(\n        canvas.getByTestId(selectors.scControlWrapperPasswords)\n      ).toHaveTextContent('Passwords do not match');\n    }, 1000)\n  },\n}"
+      },
+      {
+        "name": "ShouldValidateOnGroups",
+        "ctype": "miscellaneous",
+        "subtype": "variable",
+        "file": "projects/ngx-vest-forms/src/lib/testing/simple-form.stories.ts",
+        "deprecated": false,
+        "deprecationMessage": "",
+        "type": "StoryObj",
+        "defaultValue": "{\n  play: async ({ canvasElement }) => {\n    const canvas = within(canvasElement);\n    await userEvent.type(canvas.getByTestId(selectors.inputPassword), 'first');\n    await userEvent.type(\n      canvas.getByTestId(selectors.inputConfirmPassword),\n      'second'\n    );\n    await expect(\n      canvas.getByTestId(selectors.scControlWrapperPasswords)\n    ).toHaveTextContent('Passwords do not match');\n    await expect(\n      canvas.getByTestId(selectors.scControlWrapperPasswords)\n    ).toHaveClass('sc-control-wrapper--invalid');\n  },\n}"
+      },
+      {
+        "name": "ShouldValidateOnRootForm",
+        "ctype": "miscellaneous",
+        "subtype": "variable",
+        "file": "projects/ngx-vest-forms/src/lib/testing/simple-form.stories.ts",
+        "deprecated": false,
+        "deprecationMessage": "",
+        "type": "StoryObj",
+        "defaultValue": "{\n  play: async ({ canvasElement }) => {\n    const canvas = within(canvasElement);\n    await userEvent.type(\n      canvas.getByTestId(selectors.inputFirstName),\n      'Brecht'\n    );\n    await userEvent.type(\n      canvas.getByTestId(selectors.inputLastName),\n      'Billiet'\n    );\n    await userEvent.type(canvas.getByTestId(selectors.inputPassword), '1234');\n    const expectedErrors = {\n      rootForm: ['Brecht his pass is not 1234'],\n    };\n    await expect(\n      JSON.stringify(\n        JSON.parse(canvas.getByTestId(selectors.preFormErrors).innerHTML)\n      )\n    ).toEqual(JSON.stringify(expectedErrors));\n    await userEvent.type(canvas.getByTestId(selectors.inputPassword), '5');\n    await expect(\n      JSON.stringify(\n        JSON.parse(canvas.getByTestId(selectors.preFormErrors).innerHTML)\n      )\n    ).toEqual(JSON.stringify({}));\n  },\n}"
+      },
+      {
+        "name": "ShouldValidateOnRootFormAfterDelay",
+        "ctype": "miscellaneous",
+        "subtype": "variable",
+        "file": "projects/ngx-vest-forms/src/lib/testing/simple-form-with-validation-options.stories.ts",
+        "deprecated": false,
+        "deprecationMessage": "",
+        "type": "StoryObj",
+        "defaultValue": "{\n  play: async ({ canvasElement }) => {\n    const canvas = within(canvasElement);\n    await userEvent.type(\n      canvas.getByTestId(selectors.inputFirstName),\n      'Brecht'\n    );\n    await userEvent.type(\n      canvas.getByTestId(selectors.inputLastName),\n      'Billiet'\n    );\n    await userEvent.type(canvas.getByTestId(selectors.inputPassword), '1234');\n\n    await expect(\n      JSON.stringify(\n        JSON.parse(canvas.getByTestId(selectors.preFormErrors).innerHTML)\n      )\n    ).toEqual(JSON.stringify({}))\n\n    const expectedErrors = {\n      rootForm: ['Brecht his pass is not 1234'],\n    };\n\n    setTimeout(() => {\n      expect(\n        JSON.stringify(\n          JSON.parse(canvas.getByTestId(selectors.preFormErrors).innerHTML)\n        )\n      ).toEqual(JSON.stringify(expectedErrors));\n    }, 550)\n  },\n}"
+      }
     ],
-    "modules": [],
-    "miscellaneous": {
-        "variables": [
-            {
-                "name": "meta",
-                "ctype": "miscellaneous",
-                "subtype": "variable",
-                "file": "projects/ngx-vest-forms/src/lib/testing/simple-form-with-validation-config.stories.ts",
-                "deprecated": false,
-                "deprecationMessage": "",
-                "type": "Meta<FormDirectiveDemoComponent>",
-                "defaultValue": "{\n  title: 'simple form with validation config',\n  component: FormDirectiveDemoComponent,\n  parameters: {\n    // More on how to position stories at: https://storybook.js.org/docs/configure/story-layout\n    layout: 'fullscreen',\n  },\n}"
-            },
-            {
-                "name": "meta",
-                "ctype": "miscellaneous",
-                "subtype": "variable",
-                "file": "projects/ngx-vest-forms/src/lib/testing/simple-form-with-validation-options.stories.ts",
-                "deprecated": false,
-                "deprecationMessage": "",
-                "type": "Meta<FormDirectiveDemoComponent>",
-                "defaultValue": "{\n  title: 'simple form with validation options',\n  component: FormDirectiveDemoComponent,\n  parameters: {\n    // More on how to position stories at: https://storybook.js.org/docs/configure/story-layout\n    layout: 'fullscreen',\n  },\n}"
-            },
-            {
-                "name": "meta",
-                "ctype": "miscellaneous",
-                "subtype": "variable",
-                "file": "projects/ngx-vest-forms/src/lib/testing/simple-form.stories.ts",
-                "deprecated": false,
-                "deprecationMessage": "",
-                "type": "Meta<FormDirectiveDemoComponent>",
-                "defaultValue": "{\n  title: 'simple form',\n  component: FormDirectiveDemoComponent,\n  parameters: {\n    // More on how to position stories at: https://storybook.js.org/docs/configure/story-layout\n    layout: 'fullscreen',\n  },\n}"
-            },
-            {
-                "name": "preview",
-                "ctype": "miscellaneous",
-                "subtype": "variable",
-                "file": "projects/ngx-vest-forms/.storybook/preview.ts",
-                "deprecated": false,
-                "deprecationMessage": "",
-                "type": "Preview",
-                "defaultValue": "{\n  parameters: {\n    controls: {\n      matchers: {\n        color: /(background|color)$/i,\n        date: /Date$/i,\n      },\n    },\n  },\n}"
-            },
-            {
-                "name": "Primary",
-                "ctype": "miscellaneous",
-                "subtype": "variable",
-                "file": "projects/ngx-vest-forms/src/lib/testing/simple-form-with-validation-config.stories.ts",
-                "deprecated": false,
-                "deprecationMessage": "",
-                "type": "StoryObj",
-                "defaultValue": "{\n  decorators: [componentWrapperDecorator(FormDirectiveDemoComponent)],\n}"
-            },
-            {
-                "name": "Primary",
-                "ctype": "miscellaneous",
-                "subtype": "variable",
-                "file": "projects/ngx-vest-forms/src/lib/testing/simple-form-with-validation-options.stories.ts",
-                "deprecated": false,
-                "deprecationMessage": "",
-                "type": "StoryObj",
-                "defaultValue": "{\n  decorators: [componentWrapperDecorator(FormDirectiveDemoComponent)],\n}"
-            },
-            {
-                "name": "Primary",
-                "ctype": "miscellaneous",
-                "subtype": "variable",
-                "file": "projects/ngx-vest-forms/src/lib/testing/simple-form.stories.ts",
-                "deprecated": false,
-                "deprecationMessage": "",
-                "type": "StoryObj",
-                "defaultValue": "{\n  decorators: [componentWrapperDecorator(FormDirectiveDemoComponent)],\n}"
-            },
-            {
-                "name": "ShouldHaveCorrectStatussesAndFormValueInitially",
-                "ctype": "miscellaneous",
-                "subtype": "variable",
-                "file": "projects/ngx-vest-forms/src/lib/testing/simple-form.stories.ts",
-                "deprecated": false,
-                "deprecationMessage": "",
-                "type": "StoryObj",
-                "defaultValue": "{\n  play: async ({ canvasElement }) => {\n    const canvas = within(canvasElement);\n    await waitFor(() => {\n      expect(canvas.getByTestId(selectors.preFormValid)).toHaveTextContent(\n        'false'\n      );\n      expect(canvas.getByTestId(selectors.preFormDirty)).toHaveTextContent(\n        'false'\n      );\n      const expectedContent = {\n        passwords: {\n          password: null,\n          confirmPassword: null,\n        },\n      };\n      expect(\n        JSON.stringify(\n          JSON.parse(canvas.getByTestId(selectors.preFormValue).innerHTML)\n        )\n      ).toEqual(JSON.stringify(expectedContent));\n      const expectedErrors = {\n        firstName: ['First name is required'],\n        lastName: ['Last name is required'],\n        'passwords.password': ['Password is required'],\n      };\n      expect(\n        JSON.stringify(\n          JSON.parse(canvas.getByTestId(selectors.preFormErrors).innerHTML)\n        )\n      ).toEqual(JSON.stringify(expectedErrors));\n    });\n  },\n}"
-            },
-            {
-                "name": "ShouldHaveCorrectStatussesAndOnFormUpdate",
-                "ctype": "miscellaneous",
-                "subtype": "variable",
-                "file": "projects/ngx-vest-forms/src/lib/testing/simple-form.stories.ts",
-                "deprecated": false,
-                "deprecationMessage": "",
-                "type": "StoryObj",
-                "defaultValue": "{\n  play: async ({ canvasElement }) => {\n    const canvas = within(canvasElement);\n    await userEvent.type(canvas.getByTestId(selectors.inputFirstName), 'f');\n    await waitFor(() => {\n      expect(canvas.getByTestId(selectors.preFormValid)).toHaveTextContent(\n        'false'\n      );\n      expect(canvas.getByTestId(selectors.preFormDirty)).toHaveTextContent(\n        'true'\n      );\n      const expectedContent = {\n        firstName: 'f',\n        passwords: {\n          password: null,\n          confirmPassword: null,\n        },\n      };\n      expect(\n        JSON.stringify(\n          JSON.parse(canvas.getByTestId(selectors.preFormValue).innerHTML)\n        )\n      ).toEqual(JSON.stringify(expectedContent));\n      const expectedErrors = {\n        lastName: ['Last name is required'],\n        'passwords.password': ['Password is required'],\n      };\n      expect(\n        JSON.stringify(\n          JSON.parse(canvas.getByTestId(selectors.preFormErrors).innerHTML)\n        )\n      ).toEqual(JSON.stringify(expectedErrors));\n    });\n    await userEvent.type(canvas.getByTestId(selectors.inputLastName), 'l');\n    await userEvent.type(canvas.getByTestId(selectors.inputPassword), 'p');\n    await userEvent.type(\n      canvas.getByTestId(selectors.inputConfirmPassword),\n      'p'\n    );\n    await waitFor(() => {\n      expect(canvas.getByTestId(selectors.preFormValid)).toHaveTextContent(\n        'true'\n      );\n      expect(canvas.getByTestId(selectors.preFormDirty)).toHaveTextContent(\n        'true'\n      );\n      const expectedContent = {\n        firstName: 'f',\n        lastName: 'l',\n        passwords: {\n          password: 'p',\n          confirmPassword: 'p',\n        },\n      };\n      expect(\n        JSON.stringify(\n          JSON.parse(canvas.getByTestId(selectors.preFormValue).innerHTML)\n        )\n      ).toEqual(JSON.stringify(expectedContent));\n      expect(\n        JSON.stringify(\n          JSON.parse(canvas.getByTestId(selectors.preFormErrors).innerHTML)\n        )\n      ).toEqual(JSON.stringify({}));\n    });\n  },\n}"
-            },
-            {
-                "name": "ShouldHideErrorsWhenValid",
-                "ctype": "miscellaneous",
-                "subtype": "variable",
-                "file": "projects/ngx-vest-forms/src/lib/testing/simple-form.stories.ts",
-                "deprecated": false,
-                "deprecationMessage": "",
-                "type": "StoryObj",
-                "defaultValue": "{\n  play: async ({ canvasElement }) => {\n    const canvas = within(canvasElement);\n    await userEvent.click(canvas.getByTestId(selectors.btnSubmit));\n\n    await userEvent.type(canvas.getByTestId(selectors.inputFirstName), 'first');\n    await userEvent.type(canvas.getByTestId(selectors.inputLastName), 'last');\n    await userEvent.type(canvas.getByTestId(selectors.inputPassword), 'pass');\n    await expect(\n      canvas.getByTestId(selectors.scControlWrapperFirstName)\n    ).not.toHaveTextContent('First name is required');\n    await expect(\n      canvas.getByTestId(selectors.scControlWrapperLastName)\n    ).not.toHaveTextContent('Last name is required');\n    await expect(\n      canvas.getByTestId(selectors.scControlWrapperPassword)\n    ).not.toHaveTextContent('Password is required');\n  },\n}"
-            },
-            {
-                "name": "ShouldReactToDynamicValidationConfig",
-                "ctype": "miscellaneous",
-                "subtype": "variable",
-                "file": "projects/ngx-vest-forms/src/lib/testing/simple-form-with-validation-config.stories.ts",
-                "deprecated": false,
-                "deprecationMessage": "",
-                "type": "StoryObj",
-                "defaultValue": "{\n  // TODO: Re-enable after PR #28 (validation config race condition fix) is merged\n  // This test fails due to known race conditions that are fixed in the main branch\n  play: async ({ canvasElement }) => {\n    // Test temporarily disabled - known issue fixed in PR #28\n    console.log('ShouldReactToDynamicValidationConfig test disabled - race condition fix pending');\n  },\n}"
-            },
-            {
-                "name": "ShouldRetriggerByValidationConfig",
-                "ctype": "miscellaneous",
-                "subtype": "variable",
-                "file": "projects/ngx-vest-forms/src/lib/testing/simple-form-with-validation-config.stories.ts",
-                "deprecated": false,
-                "deprecationMessage": "",
-                "type": "StoryObj",
-                "defaultValue": "{\n  // TODO: Re-enable after PR #28 (validation config race condition fix) is merged\n  // This test fails due to known race conditions that are fixed in the main branch\n  play: async ({ canvasElement }) => {\n    // Test temporarily disabled - known issue fixed in PR #28\n    console.log('ShouldRetriggerByValidationConfig test disabled - race condition fix pending');\n  },\n}"
-            },
-            {
-                "name": "ShouldShowErrorsOnBlur",
-                "ctype": "miscellaneous",
-                "subtype": "variable",
-                "file": "projects/ngx-vest-forms/src/lib/testing/simple-form.stories.ts",
-                "deprecated": false,
-                "deprecationMessage": "",
-                "type": "StoryObj",
-                "defaultValue": "{\n  play: async ({ canvasElement }) => {\n    const canvas = within(canvasElement);\n    await userEvent.click(canvas.getByTestId(selectors.inputFirstName));\n    canvas.getByTestId(selectors.inputFirstName).blur();\n    await expect(\n      canvas.getByTestId(selectors.scControlWrapperFirstName)\n    ).toHaveTextContent('First name is required');\n\n    await userEvent.click(canvas.getByTestId(selectors.inputLastName));\n    canvas.getByTestId(selectors.inputLastName).blur();\n    await expect(\n      canvas.getByTestId(selectors.scControlWrapperLastName)\n    ).toHaveTextContent('Last name is required');\n\n    await userEvent.click(canvas.getByTestId(selectors.inputPassword));\n    canvas.getByTestId(selectors.inputPassword).blur();\n    await expect(\n      canvas.getByTestId(selectors.scControlWrapperPassword)\n    ).toHaveTextContent('Password is required');\n  },\n}"
-            },
-            {
-                "name": "ShouldShowErrorsOnSubmit",
-                "ctype": "miscellaneous",
-                "subtype": "variable",
-                "file": "projects/ngx-vest-forms/src/lib/testing/simple-form.stories.ts",
-                "deprecated": false,
-                "deprecationMessage": "",
-                "type": "StoryObj",
-                "defaultValue": "{\n  play: async ({ canvasElement }) => {\n    const canvas = within(canvasElement);\n    await userEvent.click(canvas.getByTestId(selectors.btnSubmit));\n    await expect(\n      canvas.getByTestId(selectors.scControlWrapperFirstName)\n    ).toHaveTextContent('First name is required');\n    await expect(\n      canvas.getByTestId(selectors.scControlWrapperLastName)\n    ).toHaveTextContent('Last name is required');\n    await expect(\n      canvas.getByTestId(selectors.scControlWrapperPassword)\n    ).toHaveTextContent('Password is required');\n    await expect(\n      canvas.getByTestId(selectors.scControlWrapperConfirmPassword)\n    ).not.toHaveTextContent('Confirm password is required');\n  },\n}"
-            },
-            {
-                "name": "ShouldShowFirstnameRequiredAfterDelayForNgModel",
-                "ctype": "miscellaneous",
-                "subtype": "variable",
-                "file": "projects/ngx-vest-forms/src/lib/testing/simple-form-with-validation-options.stories.ts",
-                "deprecated": false,
-                "deprecationMessage": "",
-                "type": "StoryObj",
-                "defaultValue": "{\n  play: async ({ canvasElement }) => {\n    const canvas = within(canvasElement);\n    await userEvent.click(canvas.getByTestId(selectors.inputFirstName));\n    canvas.getByTestId(selectors.inputFirstName).blur();\n\n    await expect(\n      canvas.getByTestId(selectors.scControlWrapperFirstName)\n    ).not.toHaveTextContent('First name is required');\n\n    setTimeout(() => {\n      expect(\n        canvas.getByTestId(selectors.scControlWrapperFirstName)\n      ).toHaveTextContent('First name is required');\n    }, 550)\n  },\n}"
-            },
-            {
-                "name": "ShouldShowPasswordConfirmationAfterDelayForNgModelGroup",
-                "ctype": "miscellaneous",
-                "subtype": "variable",
-                "file": "projects/ngx-vest-forms/src/lib/testing/simple-form-with-validation-options.stories.ts",
-                "deprecated": false,
-                "deprecationMessage": "",
-                "type": "StoryObj",
-                "defaultValue": "{\n  play: async ({ canvasElement }) => {\n    const canvas = within(canvasElement);\n    await userEvent.type(canvas.getByTestId(selectors.inputPassword), 'first');\n    await userEvent.type(\n      canvas.getByTestId(selectors.inputConfirmPassword),\n      'second'\n    , { delay: 500});\n    await userEvent.click(canvas.getByTestId(selectors.inputConfirmPassword));\n    await canvas.getByTestId(selectors.inputConfirmPassword).blur();\n\n    await expect(\n      canvas.getByTestId(selectors.scControlWrapperPasswords)\n    ).not.toHaveTextContent('Passwords do not match');\n\n    setTimeout(() => {\n      expect(\n        canvas.getByTestId(selectors.scControlWrapperPasswords)\n      ).toHaveTextContent('Passwords do not match');\n    }, 1000)\n  },\n}"
-            },
-            {
-                "name": "ShouldValidateOnGroups",
-                "ctype": "miscellaneous",
-                "subtype": "variable",
-                "file": "projects/ngx-vest-forms/src/lib/testing/simple-form.stories.ts",
-                "deprecated": false,
-                "deprecationMessage": "",
-                "type": "StoryObj",
-                "defaultValue": "{\n  play: async ({ canvasElement }) => {\n    const canvas = within(canvasElement);\n    await userEvent.type(canvas.getByTestId(selectors.inputPassword), 'first');\n    await userEvent.type(\n      canvas.getByTestId(selectors.inputConfirmPassword),\n      'second'\n    );\n    await expect(\n      canvas.getByTestId(selectors.scControlWrapperPasswords)\n    ).toHaveTextContent('Passwords do not match');\n    await expect(\n      canvas.getByTestId(selectors.scControlWrapperPasswords)\n    ).toHaveClass('sc-control-wrapper--invalid');\n  },\n}"
-            },
-            {
-                "name": "ShouldValidateOnRootForm",
-                "ctype": "miscellaneous",
-                "subtype": "variable",
-                "file": "projects/ngx-vest-forms/src/lib/testing/simple-form.stories.ts",
-                "deprecated": false,
-                "deprecationMessage": "",
-                "type": "StoryObj",
-                "defaultValue": "{\n  play: async ({ canvasElement }) => {\n    const canvas = within(canvasElement);\n    await userEvent.type(\n      canvas.getByTestId(selectors.inputFirstName),\n      'Brecht'\n    );\n    await userEvent.type(\n      canvas.getByTestId(selectors.inputLastName),\n      'Billiet'\n    );\n    await userEvent.type(canvas.getByTestId(selectors.inputPassword), '1234');\n    const expectedErrors = {\n      rootForm: ['Brecht his pass is not 1234'],\n    };\n    await expect(\n      JSON.stringify(\n        JSON.parse(canvas.getByTestId(selectors.preFormErrors).innerHTML)\n      )\n    ).toEqual(JSON.stringify(expectedErrors));\n    await userEvent.type(canvas.getByTestId(selectors.inputPassword), '5');\n    await expect(\n      JSON.stringify(\n        JSON.parse(canvas.getByTestId(selectors.preFormErrors).innerHTML)\n      )\n    ).toEqual(JSON.stringify({}));\n  },\n}"
-            },
-            {
-                "name": "ShouldValidateOnRootFormAfterDelay",
-                "ctype": "miscellaneous",
-                "subtype": "variable",
-                "file": "projects/ngx-vest-forms/src/lib/testing/simple-form-with-validation-options.stories.ts",
-                "deprecated": false,
-                "deprecationMessage": "",
-                "type": "StoryObj",
-                "defaultValue": "{\n  play: async ({ canvasElement }) => {\n    const canvas = within(canvasElement);\n    await userEvent.type(\n      canvas.getByTestId(selectors.inputFirstName),\n      'Brecht'\n    );\n    await userEvent.type(\n      canvas.getByTestId(selectors.inputLastName),\n      'Billiet'\n    );\n    await userEvent.type(canvas.getByTestId(selectors.inputPassword), '1234');\n\n    await expect(\n      JSON.stringify(\n        JSON.parse(canvas.getByTestId(selectors.preFormErrors).innerHTML)\n      )\n    ).toEqual(JSON.stringify({}))\n\n    const expectedErrors = {\n      rootForm: ['Brecht his pass is not 1234'],\n    };\n\n    setTimeout(() => {\n      expect(\n        JSON.stringify(\n          JSON.parse(canvas.getByTestId(selectors.preFormErrors).innerHTML)\n        )\n      ).toEqual(JSON.stringify(expectedErrors));\n    }, 550)\n  },\n}"
-            }
-        ],
-        "functions": [],
-        "typealiases": [],
-        "enumerations": [],
-        "groupedVariables": {
-            "projects/ngx-vest-forms/src/lib/testing/simple-form-with-validation-config.stories.ts": [
-                {
-                    "name": "meta",
-                    "ctype": "miscellaneous",
-                    "subtype": "variable",
-                    "file": "projects/ngx-vest-forms/src/lib/testing/simple-form-with-validation-config.stories.ts",
-                    "deprecated": false,
-                    "deprecationMessage": "",
-                    "type": "Meta<FormDirectiveDemoComponent>",
-                    "defaultValue": "{\n  title: 'simple form with validation config',\n  component: FormDirectiveDemoComponent,\n  parameters: {\n    // More on how to position stories at: https://storybook.js.org/docs/configure/story-layout\n    layout: 'fullscreen',\n  },\n}"
-                },
-                {
-                    "name": "Primary",
-                    "ctype": "miscellaneous",
-                    "subtype": "variable",
-                    "file": "projects/ngx-vest-forms/src/lib/testing/simple-form-with-validation-config.stories.ts",
-                    "deprecated": false,
-                    "deprecationMessage": "",
-                    "type": "StoryObj",
-                    "defaultValue": "{\n  decorators: [componentWrapperDecorator(FormDirectiveDemoComponent)],\n}"
-                },
-                {
-                    "name": "ShouldReactToDynamicValidationConfig",
-                    "ctype": "miscellaneous",
-                    "subtype": "variable",
-                    "file": "projects/ngx-vest-forms/src/lib/testing/simple-form-with-validation-config.stories.ts",
-                    "deprecated": false,
-                    "deprecationMessage": "",
-                    "type": "StoryObj",
-                    "defaultValue": "{\n  // TODO: Re-enable after PR #28 (validation config race condition fix) is merged\n  // This test fails due to known race conditions that are fixed in the main branch\n  play: async ({ canvasElement }) => {\n    // Test temporarily disabled - known issue fixed in PR #28\n    console.log('ShouldReactToDynamicValidationConfig test disabled - race condition fix pending');\n  },\n}"
-                },
-                {
-                    "name": "ShouldRetriggerByValidationConfig",
-                    "ctype": "miscellaneous",
-                    "subtype": "variable",
-                    "file": "projects/ngx-vest-forms/src/lib/testing/simple-form-with-validation-config.stories.ts",
-                    "deprecated": false,
-                    "deprecationMessage": "",
-                    "type": "StoryObj",
-                    "defaultValue": "{\n  // TODO: Re-enable after PR #28 (validation config race condition fix) is merged\n  // This test fails due to known race conditions that are fixed in the main branch\n  play: async ({ canvasElement }) => {\n    // Test temporarily disabled - known issue fixed in PR #28\n    console.log('ShouldRetriggerByValidationConfig test disabled - race condition fix pending');\n  },\n}"
-                }
-            ],
-            "projects/ngx-vest-forms/src/lib/testing/simple-form-with-validation-options.stories.ts": [
-                {
-                    "name": "meta",
-                    "ctype": "miscellaneous",
-                    "subtype": "variable",
-                    "file": "projects/ngx-vest-forms/src/lib/testing/simple-form-with-validation-options.stories.ts",
-                    "deprecated": false,
-                    "deprecationMessage": "",
-                    "type": "Meta<FormDirectiveDemoComponent>",
-                    "defaultValue": "{\n  title: 'simple form with validation options',\n  component: FormDirectiveDemoComponent,\n  parameters: {\n    // More on how to position stories at: https://storybook.js.org/docs/configure/story-layout\n    layout: 'fullscreen',\n  },\n}"
-                },
-                {
-                    "name": "Primary",
-                    "ctype": "miscellaneous",
-                    "subtype": "variable",
-                    "file": "projects/ngx-vest-forms/src/lib/testing/simple-form-with-validation-options.stories.ts",
-                    "deprecated": false,
-                    "deprecationMessage": "",
-                    "type": "StoryObj",
-                    "defaultValue": "{\n  decorators: [componentWrapperDecorator(FormDirectiveDemoComponent)],\n}"
-                },
-                {
-                    "name": "ShouldShowFirstnameRequiredAfterDelayForNgModel",
-                    "ctype": "miscellaneous",
-                    "subtype": "variable",
-                    "file": "projects/ngx-vest-forms/src/lib/testing/simple-form-with-validation-options.stories.ts",
-                    "deprecated": false,
-                    "deprecationMessage": "",
-                    "type": "StoryObj",
-                    "defaultValue": "{\n  play: async ({ canvasElement }) => {\n    const canvas = within(canvasElement);\n    await userEvent.click(canvas.getByTestId(selectors.inputFirstName));\n    canvas.getByTestId(selectors.inputFirstName).blur();\n\n    await expect(\n      canvas.getByTestId(selectors.scControlWrapperFirstName)\n    ).not.toHaveTextContent('First name is required');\n\n    setTimeout(() => {\n      expect(\n        canvas.getByTestId(selectors.scControlWrapperFirstName)\n      ).toHaveTextContent('First name is required');\n    }, 550)\n  },\n}"
-                },
-                {
-                    "name": "ShouldShowPasswordConfirmationAfterDelayForNgModelGroup",
-                    "ctype": "miscellaneous",
-                    "subtype": "variable",
-                    "file": "projects/ngx-vest-forms/src/lib/testing/simple-form-with-validation-options.stories.ts",
-                    "deprecated": false,
-                    "deprecationMessage": "",
-                    "type": "StoryObj",
-                    "defaultValue": "{\n  play: async ({ canvasElement }) => {\n    const canvas = within(canvasElement);\n    await userEvent.type(canvas.getByTestId(selectors.inputPassword), 'first');\n    await userEvent.type(\n      canvas.getByTestId(selectors.inputConfirmPassword),\n      'second'\n    , { delay: 500});\n    await userEvent.click(canvas.getByTestId(selectors.inputConfirmPassword));\n    await canvas.getByTestId(selectors.inputConfirmPassword).blur();\n\n    await expect(\n      canvas.getByTestId(selectors.scControlWrapperPasswords)\n    ).not.toHaveTextContent('Passwords do not match');\n\n    setTimeout(() => {\n      expect(\n        canvas.getByTestId(selectors.scControlWrapperPasswords)\n      ).toHaveTextContent('Passwords do not match');\n    }, 1000)\n  },\n}"
-                },
-                {
-                    "name": "ShouldValidateOnRootFormAfterDelay",
-                    "ctype": "miscellaneous",
-                    "subtype": "variable",
-                    "file": "projects/ngx-vest-forms/src/lib/testing/simple-form-with-validation-options.stories.ts",
-                    "deprecated": false,
-                    "deprecationMessage": "",
-                    "type": "StoryObj",
-                    "defaultValue": "{\n  play: async ({ canvasElement }) => {\n    const canvas = within(canvasElement);\n    await userEvent.type(\n      canvas.getByTestId(selectors.inputFirstName),\n      'Brecht'\n    );\n    await userEvent.type(\n      canvas.getByTestId(selectors.inputLastName),\n      'Billiet'\n    );\n    await userEvent.type(canvas.getByTestId(selectors.inputPassword), '1234');\n\n    await expect(\n      JSON.stringify(\n        JSON.parse(canvas.getByTestId(selectors.preFormErrors).innerHTML)\n      )\n    ).toEqual(JSON.stringify({}))\n\n    const expectedErrors = {\n      rootForm: ['Brecht his pass is not 1234'],\n    };\n\n    setTimeout(() => {\n      expect(\n        JSON.stringify(\n          JSON.parse(canvas.getByTestId(selectors.preFormErrors).innerHTML)\n        )\n      ).toEqual(JSON.stringify(expectedErrors));\n    }, 550)\n  },\n}"
-                }
-            ],
-            "projects/ngx-vest-forms/src/lib/testing/simple-form.stories.ts": [
-                {
-                    "name": "meta",
-                    "ctype": "miscellaneous",
-                    "subtype": "variable",
-                    "file": "projects/ngx-vest-forms/src/lib/testing/simple-form.stories.ts",
-                    "deprecated": false,
-                    "deprecationMessage": "",
-                    "type": "Meta<FormDirectiveDemoComponent>",
-                    "defaultValue": "{\n  title: 'simple form',\n  component: FormDirectiveDemoComponent,\n  parameters: {\n    // More on how to position stories at: https://storybook.js.org/docs/configure/story-layout\n    layout: 'fullscreen',\n  },\n}"
-                },
-                {
-                    "name": "Primary",
-                    "ctype": "miscellaneous",
-                    "subtype": "variable",
-                    "file": "projects/ngx-vest-forms/src/lib/testing/simple-form.stories.ts",
-                    "deprecated": false,
-                    "deprecationMessage": "",
-                    "type": "StoryObj",
-                    "defaultValue": "{\n  decorators: [componentWrapperDecorator(FormDirectiveDemoComponent)],\n}"
-                },
-                {
-                    "name": "ShouldHaveCorrectStatussesAndFormValueInitially",
-                    "ctype": "miscellaneous",
-                    "subtype": "variable",
-                    "file": "projects/ngx-vest-forms/src/lib/testing/simple-form.stories.ts",
-                    "deprecated": false,
-                    "deprecationMessage": "",
-                    "type": "StoryObj",
-                    "defaultValue": "{\n  play: async ({ canvasElement }) => {\n    const canvas = within(canvasElement);\n    await waitFor(() => {\n      expect(canvas.getByTestId(selectors.preFormValid)).toHaveTextContent(\n        'false'\n      );\n      expect(canvas.getByTestId(selectors.preFormDirty)).toHaveTextContent(\n        'false'\n      );\n      const expectedContent = {\n        passwords: {\n          password: null,\n          confirmPassword: null,\n        },\n      };\n      expect(\n        JSON.stringify(\n          JSON.parse(canvas.getByTestId(selectors.preFormValue).innerHTML)\n        )\n      ).toEqual(JSON.stringify(expectedContent));\n      const expectedErrors = {\n        firstName: ['First name is required'],\n        lastName: ['Last name is required'],\n        'passwords.password': ['Password is required'],\n      };\n      expect(\n        JSON.stringify(\n          JSON.parse(canvas.getByTestId(selectors.preFormErrors).innerHTML)\n        )\n      ).toEqual(JSON.stringify(expectedErrors));\n    });\n  },\n}"
-                },
-                {
-                    "name": "ShouldHaveCorrectStatussesAndOnFormUpdate",
-                    "ctype": "miscellaneous",
-                    "subtype": "variable",
-                    "file": "projects/ngx-vest-forms/src/lib/testing/simple-form.stories.ts",
-                    "deprecated": false,
-                    "deprecationMessage": "",
-                    "type": "StoryObj",
-                    "defaultValue": "{\n  play: async ({ canvasElement }) => {\n    const canvas = within(canvasElement);\n    await userEvent.type(canvas.getByTestId(selectors.inputFirstName), 'f');\n    await waitFor(() => {\n      expect(canvas.getByTestId(selectors.preFormValid)).toHaveTextContent(\n        'false'\n      );\n      expect(canvas.getByTestId(selectors.preFormDirty)).toHaveTextContent(\n        'true'\n      );\n      const expectedContent = {\n        firstName: 'f',\n        passwords: {\n          password: null,\n          confirmPassword: null,\n        },\n      };\n      expect(\n        JSON.stringify(\n          JSON.parse(canvas.getByTestId(selectors.preFormValue).innerHTML)\n        )\n      ).toEqual(JSON.stringify(expectedContent));\n      const expectedErrors = {\n        lastName: ['Last name is required'],\n        'passwords.password': ['Password is required'],\n      };\n      expect(\n        JSON.stringify(\n          JSON.parse(canvas.getByTestId(selectors.preFormErrors).innerHTML)\n        )\n      ).toEqual(JSON.stringify(expectedErrors));\n    });\n    await userEvent.type(canvas.getByTestId(selectors.inputLastName), 'l');\n    await userEvent.type(canvas.getByTestId(selectors.inputPassword), 'p');\n    await userEvent.type(\n      canvas.getByTestId(selectors.inputConfirmPassword),\n      'p'\n    );\n    await waitFor(() => {\n      expect(canvas.getByTestId(selectors.preFormValid)).toHaveTextContent(\n        'true'\n      );\n      expect(canvas.getByTestId(selectors.preFormDirty)).toHaveTextContent(\n        'true'\n      );\n      const expectedContent = {\n        firstName: 'f',\n        lastName: 'l',\n        passwords: {\n          password: 'p',\n          confirmPassword: 'p',\n        },\n      };\n      expect(\n        JSON.stringify(\n          JSON.parse(canvas.getByTestId(selectors.preFormValue).innerHTML)\n        )\n      ).toEqual(JSON.stringify(expectedContent));\n      expect(\n        JSON.stringify(\n          JSON.parse(canvas.getByTestId(selectors.preFormErrors).innerHTML)\n        )\n      ).toEqual(JSON.stringify({}));\n    });\n  },\n}"
-                },
-                {
-                    "name": "ShouldHideErrorsWhenValid",
-                    "ctype": "miscellaneous",
-                    "subtype": "variable",
-                    "file": "projects/ngx-vest-forms/src/lib/testing/simple-form.stories.ts",
-                    "deprecated": false,
-                    "deprecationMessage": "",
-                    "type": "StoryObj",
-                    "defaultValue": "{\n  play: async ({ canvasElement }) => {\n    const canvas = within(canvasElement);\n    await userEvent.click(canvas.getByTestId(selectors.btnSubmit));\n\n    await userEvent.type(canvas.getByTestId(selectors.inputFirstName), 'first');\n    await userEvent.type(canvas.getByTestId(selectors.inputLastName), 'last');\n    await userEvent.type(canvas.getByTestId(selectors.inputPassword), 'pass');\n    await expect(\n      canvas.getByTestId(selectors.scControlWrapperFirstName)\n    ).not.toHaveTextContent('First name is required');\n    await expect(\n      canvas.getByTestId(selectors.scControlWrapperLastName)\n    ).not.toHaveTextContent('Last name is required');\n    await expect(\n      canvas.getByTestId(selectors.scControlWrapperPassword)\n    ).not.toHaveTextContent('Password is required');\n  },\n}"
-                },
-                {
-                    "name": "ShouldShowErrorsOnBlur",
-                    "ctype": "miscellaneous",
-                    "subtype": "variable",
-                    "file": "projects/ngx-vest-forms/src/lib/testing/simple-form.stories.ts",
-                    "deprecated": false,
-                    "deprecationMessage": "",
-                    "type": "StoryObj",
-                    "defaultValue": "{\n  play: async ({ canvasElement }) => {\n    const canvas = within(canvasElement);\n    await userEvent.click(canvas.getByTestId(selectors.inputFirstName));\n    canvas.getByTestId(selectors.inputFirstName).blur();\n    await expect(\n      canvas.getByTestId(selectors.scControlWrapperFirstName)\n    ).toHaveTextContent('First name is required');\n\n    await userEvent.click(canvas.getByTestId(selectors.inputLastName));\n    canvas.getByTestId(selectors.inputLastName).blur();\n    await expect(\n      canvas.getByTestId(selectors.scControlWrapperLastName)\n    ).toHaveTextContent('Last name is required');\n\n    await userEvent.click(canvas.getByTestId(selectors.inputPassword));\n    canvas.getByTestId(selectors.inputPassword).blur();\n    await expect(\n      canvas.getByTestId(selectors.scControlWrapperPassword)\n    ).toHaveTextContent('Password is required');\n  },\n}"
-                },
-                {
-                    "name": "ShouldShowErrorsOnSubmit",
-                    "ctype": "miscellaneous",
-                    "subtype": "variable",
-                    "file": "projects/ngx-vest-forms/src/lib/testing/simple-form.stories.ts",
-                    "deprecated": false,
-                    "deprecationMessage": "",
-                    "type": "StoryObj",
-                    "defaultValue": "{\n  play: async ({ canvasElement }) => {\n    const canvas = within(canvasElement);\n    await userEvent.click(canvas.getByTestId(selectors.btnSubmit));\n    await expect(\n      canvas.getByTestId(selectors.scControlWrapperFirstName)\n    ).toHaveTextContent('First name is required');\n    await expect(\n      canvas.getByTestId(selectors.scControlWrapperLastName)\n    ).toHaveTextContent('Last name is required');\n    await expect(\n      canvas.getByTestId(selectors.scControlWrapperPassword)\n    ).toHaveTextContent('Password is required');\n    await expect(\n      canvas.getByTestId(selectors.scControlWrapperConfirmPassword)\n    ).not.toHaveTextContent('Confirm password is required');\n  },\n}"
-                },
-                {
-                    "name": "ShouldValidateOnGroups",
-                    "ctype": "miscellaneous",
-                    "subtype": "variable",
-                    "file": "projects/ngx-vest-forms/src/lib/testing/simple-form.stories.ts",
-                    "deprecated": false,
-                    "deprecationMessage": "",
-                    "type": "StoryObj",
-                    "defaultValue": "{\n  play: async ({ canvasElement }) => {\n    const canvas = within(canvasElement);\n    await userEvent.type(canvas.getByTestId(selectors.inputPassword), 'first');\n    await userEvent.type(\n      canvas.getByTestId(selectors.inputConfirmPassword),\n      'second'\n    );\n    await expect(\n      canvas.getByTestId(selectors.scControlWrapperPasswords)\n    ).toHaveTextContent('Passwords do not match');\n    await expect(\n      canvas.getByTestId(selectors.scControlWrapperPasswords)\n    ).toHaveClass('sc-control-wrapper--invalid');\n  },\n}"
-                },
-                {
-                    "name": "ShouldValidateOnRootForm",
-                    "ctype": "miscellaneous",
-                    "subtype": "variable",
-                    "file": "projects/ngx-vest-forms/src/lib/testing/simple-form.stories.ts",
-                    "deprecated": false,
-                    "deprecationMessage": "",
-                    "type": "StoryObj",
-                    "defaultValue": "{\n  play: async ({ canvasElement }) => {\n    const canvas = within(canvasElement);\n    await userEvent.type(\n      canvas.getByTestId(selectors.inputFirstName),\n      'Brecht'\n    );\n    await userEvent.type(\n      canvas.getByTestId(selectors.inputLastName),\n      'Billiet'\n    );\n    await userEvent.type(canvas.getByTestId(selectors.inputPassword), '1234');\n    const expectedErrors = {\n      rootForm: ['Brecht his pass is not 1234'],\n    };\n    await expect(\n      JSON.stringify(\n        JSON.parse(canvas.getByTestId(selectors.preFormErrors).innerHTML)\n      )\n    ).toEqual(JSON.stringify(expectedErrors));\n    await userEvent.type(canvas.getByTestId(selectors.inputPassword), '5');\n    await expect(\n      JSON.stringify(\n        JSON.parse(canvas.getByTestId(selectors.preFormErrors).innerHTML)\n      )\n    ).toEqual(JSON.stringify({}));\n  },\n}"
-                }
-            ],
-            "projects/ngx-vest-forms/.storybook/preview.ts": [
-                {
-                    "name": "preview",
-                    "ctype": "miscellaneous",
-                    "subtype": "variable",
-                    "file": "projects/ngx-vest-forms/.storybook/preview.ts",
-                    "deprecated": false,
-                    "deprecationMessage": "",
-                    "type": "Preview",
-                    "defaultValue": "{\n  parameters: {\n    controls: {\n      matchers: {\n        color: /(background|color)$/i,\n        date: /Date$/i,\n      },\n    },\n  },\n}"
-                }
-            ]
-        },
-        "groupedFunctions": {},
-        "groupedEnumerations": {},
-        "groupedTypeAliases": {}
+    "functions": [],
+    "typealiases": [],
+    "enumerations": [],
+    "groupedVariables": {
+      "projects/ngx-vest-forms/src/lib/testing/simple-form-with-validation-config.stories.ts": [
+        {
+          "name": "meta",
+          "ctype": "miscellaneous",
+          "subtype": "variable",
+          "file": "projects/ngx-vest-forms/src/lib/testing/simple-form-with-validation-config.stories.ts",
+          "deprecated": false,
+          "deprecationMessage": "",
+          "type": "Meta<FormDirectiveDemoComponent>",
+          "defaultValue": "{\n  title: 'simple form with validation config',\n  component: FormDirectiveDemoComponent,\n  parameters: {\n    // More on how to position stories at: https://storybook.js.org/docs/configure/story-layout\n    layout: 'fullscreen',\n  },\n}"
+        },
+        {
+          "name": "Primary",
+          "ctype": "miscellaneous",
+          "subtype": "variable",
+          "file": "projects/ngx-vest-forms/src/lib/testing/simple-form-with-validation-config.stories.ts",
+          "deprecated": false,
+          "deprecationMessage": "",
+          "type": "StoryObj",
+          "defaultValue": "{\n  decorators: [componentWrapperDecorator(FormDirectiveDemoComponent)],\n}"
+        },
+        {
+          "name": "ShouldReactToDynamicValidationConfig",
+          "ctype": "miscellaneous",
+          "subtype": "variable",
+          "file": "projects/ngx-vest-forms/src/lib/testing/simple-form-with-validation-config.stories.ts",
+          "deprecated": false,
+          "deprecationMessage": "",
+          "type": "StoryObj",
+          "defaultValue": "{\n  // TODO: Re-enable after PR #28 (validation config race condition fix) is merged\n  // This test fails due to known race conditions that are fixed in the main branch\n  play: async ({ canvasElement }) => {\n    // Test temporarily disabled - known issue fixed in PR #28\n    console.log('ShouldReactToDynamicValidationConfig test disabled - race condition fix pending');\n  },\n}"
+        },
+        {
+          "name": "ShouldRetriggerByValidationConfig",
+          "ctype": "miscellaneous",
+          "subtype": "variable",
+          "file": "projects/ngx-vest-forms/src/lib/testing/simple-form-with-validation-config.stories.ts",
+          "deprecated": false,
+          "deprecationMessage": "",
+          "type": "StoryObj",
+          "defaultValue": "{\n  // TODO: Re-enable after PR #28 (validation config race condition fix) is merged\n  // This test fails due to known race conditions that are fixed in the main branch\n  play: async ({ canvasElement }) => {\n    // Test temporarily disabled - known issue fixed in PR #28\n    console.log('ShouldRetriggerByValidationConfig test disabled - race condition fix pending');\n  },\n}"
+        }
+      ],
+      "projects/ngx-vest-forms/src/lib/testing/simple-form-with-validation-options.stories.ts": [
+        {
+          "name": "meta",
+          "ctype": "miscellaneous",
+          "subtype": "variable",
+          "file": "projects/ngx-vest-forms/src/lib/testing/simple-form-with-validation-options.stories.ts",
+          "deprecated": false,
+          "deprecationMessage": "",
+          "type": "Meta<FormDirectiveDemoComponent>",
+          "defaultValue": "{\n  title: 'simple form with validation options',\n  component: FormDirectiveDemoComponent,\n  parameters: {\n    // More on how to position stories at: https://storybook.js.org/docs/configure/story-layout\n    layout: 'fullscreen',\n  },\n}"
+        },
+        {
+          "name": "Primary",
+          "ctype": "miscellaneous",
+          "subtype": "variable",
+          "file": "projects/ngx-vest-forms/src/lib/testing/simple-form-with-validation-options.stories.ts",
+          "deprecated": false,
+          "deprecationMessage": "",
+          "type": "StoryObj",
+          "defaultValue": "{\n  decorators: [componentWrapperDecorator(FormDirectiveDemoComponent)],\n}"
+        },
+        {
+          "name": "ShouldShowFirstnameRequiredAfterDelayForNgModel",
+          "ctype": "miscellaneous",
+          "subtype": "variable",
+          "file": "projects/ngx-vest-forms/src/lib/testing/simple-form-with-validation-options.stories.ts",
+          "deprecated": false,
+          "deprecationMessage": "",
+          "type": "StoryObj",
+          "defaultValue": "{\n  play: async ({ canvasElement }) => {\n    const canvas = within(canvasElement);\n    await userEvent.click(canvas.getByTestId(selectors.inputFirstName));\n    canvas.getByTestId(selectors.inputFirstName).blur();\n\n    await expect(\n      canvas.getByTestId(selectors.scControlWrapperFirstName)\n    ).not.toHaveTextContent('First name is required');\n\n    setTimeout(() => {\n      expect(\n        canvas.getByTestId(selectors.scControlWrapperFirstName)\n      ).toHaveTextContent('First name is required');\n    }, 550)\n  },\n}"
+        },
+        {
+          "name": "ShouldShowPasswordConfirmationAfterDelayForNgModelGroup",
+          "ctype": "miscellaneous",
+          "subtype": "variable",
+          "file": "projects/ngx-vest-forms/src/lib/testing/simple-form-with-validation-options.stories.ts",
+          "deprecated": false,
+          "deprecationMessage": "",
+          "type": "StoryObj",
+          "defaultValue": "{\n  play: async ({ canvasElement }) => {\n    const canvas = within(canvasElement);\n    await userEvent.type(canvas.getByTestId(selectors.inputPassword), 'first');\n    await userEvent.type(\n      canvas.getByTestId(selectors.inputConfirmPassword),\n      'second'\n    , { delay: 500});\n    await userEvent.click(canvas.getByTestId(selectors.inputConfirmPassword));\n    await canvas.getByTestId(selectors.inputConfirmPassword).blur();\n\n    await expect(\n      canvas.getByTestId(selectors.scControlWrapperPasswords)\n    ).not.toHaveTextContent('Passwords do not match');\n\n    setTimeout(() => {\n      expect(\n        canvas.getByTestId(selectors.scControlWrapperPasswords)\n      ).toHaveTextContent('Passwords do not match');\n    }, 1000)\n  },\n}"
+        },
+        {
+          "name": "ShouldValidateOnRootFormAfterDelay",
+          "ctype": "miscellaneous",
+          "subtype": "variable",
+          "file": "projects/ngx-vest-forms/src/lib/testing/simple-form-with-validation-options.stories.ts",
+          "deprecated": false,
+          "deprecationMessage": "",
+          "type": "StoryObj",
+          "defaultValue": "{\n  play: async ({ canvasElement }) => {\n    const canvas = within(canvasElement);\n    await userEvent.type(\n      canvas.getByTestId(selectors.inputFirstName),\n      'Brecht'\n    );\n    await userEvent.type(\n      canvas.getByTestId(selectors.inputLastName),\n      'Billiet'\n    );\n    await userEvent.type(canvas.getByTestId(selectors.inputPassword), '1234');\n\n    await expect(\n      JSON.stringify(\n        JSON.parse(canvas.getByTestId(selectors.preFormErrors).innerHTML)\n      )\n    ).toEqual(JSON.stringify({}))\n\n    const expectedErrors = {\n      rootForm: ['Brecht his pass is not 1234'],\n    };\n\n    setTimeout(() => {\n      expect(\n        JSON.stringify(\n          JSON.parse(canvas.getByTestId(selectors.preFormErrors).innerHTML)\n        )\n      ).toEqual(JSON.stringify(expectedErrors));\n    }, 550)\n  },\n}"
+        }
+      ],
+      "projects/ngx-vest-forms/src/lib/testing/simple-form.stories.ts": [
+        {
+          "name": "meta",
+          "ctype": "miscellaneous",
+          "subtype": "variable",
+          "file": "projects/ngx-vest-forms/src/lib/testing/simple-form.stories.ts",
+          "deprecated": false,
+          "deprecationMessage": "",
+          "type": "Meta<FormDirectiveDemoComponent>",
+          "defaultValue": "{\n  title: 'simple form',\n  component: FormDirectiveDemoComponent,\n  parameters: {\n    // More on how to position stories at: https://storybook.js.org/docs/configure/story-layout\n    layout: 'fullscreen',\n  },\n}"
+        },
+        {
+          "name": "Primary",
+          "ctype": "miscellaneous",
+          "subtype": "variable",
+          "file": "projects/ngx-vest-forms/src/lib/testing/simple-form.stories.ts",
+          "deprecated": false,
+          "deprecationMessage": "",
+          "type": "StoryObj",
+          "defaultValue": "{\n  decorators: [componentWrapperDecorator(FormDirectiveDemoComponent)],\n}"
+        },
+        {
+          "name": "ShouldHaveCorrectStatussesAndFormValueInitially",
+          "ctype": "miscellaneous",
+          "subtype": "variable",
+          "file": "projects/ngx-vest-forms/src/lib/testing/simple-form.stories.ts",
+          "deprecated": false,
+          "deprecationMessage": "",
+          "type": "StoryObj",
+          "defaultValue": "{\n  play: async ({ canvasElement }) => {\n    const canvas = within(canvasElement);\n    await waitFor(() => {\n      expect(canvas.getByTestId(selectors.preFormValid)).toHaveTextContent(\n        'false'\n      );\n      expect(canvas.getByTestId(selectors.preFormDirty)).toHaveTextContent(\n        'false'\n      );\n      const expectedContent = {\n        passwords: {\n          password: null,\n          confirmPassword: null,\n        },\n      };\n      expect(\n        JSON.stringify(\n          JSON.parse(canvas.getByTestId(selectors.preFormValue).innerHTML)\n        )\n      ).toEqual(JSON.stringify(expectedContent));\n      const expectedErrors = {\n        firstName: ['First name is required'],\n        lastName: ['Last name is required'],\n        'passwords.password': ['Password is required'],\n      };\n      expect(\n        JSON.stringify(\n          JSON.parse(canvas.getByTestId(selectors.preFormErrors).innerHTML)\n        )\n      ).toEqual(JSON.stringify(expectedErrors));\n    });\n  },\n}"
+        },
+        {
+          "name": "ShouldHaveCorrectStatussesAndOnFormUpdate",
+          "ctype": "miscellaneous",
+          "subtype": "variable",
+          "file": "projects/ngx-vest-forms/src/lib/testing/simple-form.stories.ts",
+          "deprecated": false,
+          "deprecationMessage": "",
+          "type": "StoryObj",
+          "defaultValue": "{\n  play: async ({ canvasElement }) => {\n    const canvas = within(canvasElement);\n    await userEvent.type(canvas.getByTestId(selectors.inputFirstName), 'f');\n    await waitFor(() => {\n      expect(canvas.getByTestId(selectors.preFormValid)).toHaveTextContent(\n        'false'\n      );\n      expect(canvas.getByTestId(selectors.preFormDirty)).toHaveTextContent(\n        'true'\n      );\n      const expectedContent = {\n        firstName: 'f',\n        passwords: {\n          password: null,\n          confirmPassword: null,\n        },\n      };\n      expect(\n        JSON.stringify(\n          JSON.parse(canvas.getByTestId(selectors.preFormValue).innerHTML)\n        )\n      ).toEqual(JSON.stringify(expectedContent));\n      const expectedErrors = {\n        lastName: ['Last name is required'],\n        'passwords.password': ['Password is required'],\n      };\n      expect(\n        JSON.stringify(\n          JSON.parse(canvas.getByTestId(selectors.preFormErrors).innerHTML)\n        )\n      ).toEqual(JSON.stringify(expectedErrors));\n    });\n    await userEvent.type(canvas.getByTestId(selectors.inputLastName), 'l');\n    await userEvent.type(canvas.getByTestId(selectors.inputPassword), 'p');\n    await userEvent.type(\n      canvas.getByTestId(selectors.inputConfirmPassword),\n      'p'\n    );\n    await waitFor(() => {\n      expect(canvas.getByTestId(selectors.preFormValid)).toHaveTextContent(\n        'true'\n      );\n      expect(canvas.getByTestId(selectors.preFormDirty)).toHaveTextContent(\n        'true'\n      );\n      const expectedContent = {\n        firstName: 'f',\n        lastName: 'l',\n        passwords: {\n          password: 'p',\n          confirmPassword: 'p',\n        },\n      };\n      expect(\n        JSON.stringify(\n          JSON.parse(canvas.getByTestId(selectors.preFormValue).innerHTML)\n        )\n      ).toEqual(JSON.stringify(expectedContent));\n      expect(\n        JSON.stringify(\n          JSON.parse(canvas.getByTestId(selectors.preFormErrors).innerHTML)\n        )\n      ).toEqual(JSON.stringify({}));\n    });\n  },\n}"
+        },
+        {
+          "name": "ShouldHideErrorsWhenValid",
+          "ctype": "miscellaneous",
+          "subtype": "variable",
+          "file": "projects/ngx-vest-forms/src/lib/testing/simple-form.stories.ts",
+          "deprecated": false,
+          "deprecationMessage": "",
+          "type": "StoryObj",
+          "defaultValue": "{\n  play: async ({ canvasElement }) => {\n    const canvas = within(canvasElement);\n    await userEvent.click(canvas.getByTestId(selectors.btnSubmit));\n\n    await userEvent.type(canvas.getByTestId(selectors.inputFirstName), 'first');\n    await userEvent.type(canvas.getByTestId(selectors.inputLastName), 'last');\n    await userEvent.type(canvas.getByTestId(selectors.inputPassword), 'pass');\n    await expect(\n      canvas.getByTestId(selectors.scControlWrapperFirstName)\n    ).not.toHaveTextContent('First name is required');\n    await expect(\n      canvas.getByTestId(selectors.scControlWrapperLastName)\n    ).not.toHaveTextContent('Last name is required');\n    await expect(\n      canvas.getByTestId(selectors.scControlWrapperPassword)\n    ).not.toHaveTextContent('Password is required');\n  },\n}"
+        },
+        {
+          "name": "ShouldShowErrorsOnBlur",
+          "ctype": "miscellaneous",
+          "subtype": "variable",
+          "file": "projects/ngx-vest-forms/src/lib/testing/simple-form.stories.ts",
+          "deprecated": false,
+          "deprecationMessage": "",
+          "type": "StoryObj",
+          "defaultValue": "{\n  play: async ({ canvasElement }) => {\n    const canvas = within(canvasElement);\n    await userEvent.click(canvas.getByTestId(selectors.inputFirstName));\n    canvas.getByTestId(selectors.inputFirstName).blur();\n    await expect(\n      canvas.getByTestId(selectors.scControlWrapperFirstName)\n    ).toHaveTextContent('First name is required');\n\n    await userEvent.click(canvas.getByTestId(selectors.inputLastName));\n    canvas.getByTestId(selectors.inputLastName).blur();\n    await expect(\n      canvas.getByTestId(selectors.scControlWrapperLastName)\n    ).toHaveTextContent('Last name is required');\n\n    await userEvent.click(canvas.getByTestId(selectors.inputPassword));\n    canvas.getByTestId(selectors.inputPassword).blur();\n    await expect(\n      canvas.getByTestId(selectors.scControlWrapperPassword)\n    ).toHaveTextContent('Password is required');\n  },\n}"
+        },
+        {
+          "name": "ShouldShowErrorsOnSubmit",
+          "ctype": "miscellaneous",
+          "subtype": "variable",
+          "file": "projects/ngx-vest-forms/src/lib/testing/simple-form.stories.ts",
+          "deprecated": false,
+          "deprecationMessage": "",
+          "type": "StoryObj",
+          "defaultValue": "{\n  play: async ({ canvasElement }) => {\n    const canvas = within(canvasElement);\n    await userEvent.click(canvas.getByTestId(selectors.btnSubmit));\n    await expect(\n      canvas.getByTestId(selectors.scControlWrapperFirstName)\n    ).toHaveTextContent('First name is required');\n    await expect(\n      canvas.getByTestId(selectors.scControlWrapperLastName)\n    ).toHaveTextContent('Last name is required');\n    await expect(\n      canvas.getByTestId(selectors.scControlWrapperPassword)\n    ).toHaveTextContent('Password is required');\n    await expect(\n      canvas.getByTestId(selectors.scControlWrapperConfirmPassword)\n    ).not.toHaveTextContent('Confirm password is required');\n  },\n}"
+        },
+        {
+          "name": "ShouldValidateOnGroups",
+          "ctype": "miscellaneous",
+          "subtype": "variable",
+          "file": "projects/ngx-vest-forms/src/lib/testing/simple-form.stories.ts",
+          "deprecated": false,
+          "deprecationMessage": "",
+          "type": "StoryObj",
+          "defaultValue": "{\n  play: async ({ canvasElement }) => {\n    const canvas = within(canvasElement);\n    await userEvent.type(canvas.getByTestId(selectors.inputPassword), 'first');\n    await userEvent.type(\n      canvas.getByTestId(selectors.inputConfirmPassword),\n      'second'\n    );\n    await expect(\n      canvas.getByTestId(selectors.scControlWrapperPasswords)\n    ).toHaveTextContent('Passwords do not match');\n    await expect(\n      canvas.getByTestId(selectors.scControlWrapperPasswords)\n    ).toHaveClass('sc-control-wrapper--invalid');\n  },\n}"
+        },
+        {
+          "name": "ShouldValidateOnRootForm",
+          "ctype": "miscellaneous",
+          "subtype": "variable",
+          "file": "projects/ngx-vest-forms/src/lib/testing/simple-form.stories.ts",
+          "deprecated": false,
+          "deprecationMessage": "",
+          "type": "StoryObj",
+          "defaultValue": "{\n  play: async ({ canvasElement }) => {\n    const canvas = within(canvasElement);\n    await userEvent.type(\n      canvas.getByTestId(selectors.inputFirstName),\n      'Brecht'\n    );\n    await userEvent.type(\n      canvas.getByTestId(selectors.inputLastName),\n      'Billiet'\n    );\n    await userEvent.type(canvas.getByTestId(selectors.inputPassword), '1234');\n    const expectedErrors = {\n      rootForm: ['Brecht his pass is not 1234'],\n    };\n    await expect(\n      JSON.stringify(\n        JSON.parse(canvas.getByTestId(selectors.preFormErrors).innerHTML)\n      )\n    ).toEqual(JSON.stringify(expectedErrors));\n    await userEvent.type(canvas.getByTestId(selectors.inputPassword), '5');\n    await expect(\n      JSON.stringify(\n        JSON.parse(canvas.getByTestId(selectors.preFormErrors).innerHTML)\n      )\n    ).toEqual(JSON.stringify({}));\n  },\n}"
+        }
+      ],
+      "projects/ngx-vest-forms/.storybook/preview.ts": [
+        {
+          "name": "preview",
+          "ctype": "miscellaneous",
+          "subtype": "variable",
+          "file": "projects/ngx-vest-forms/.storybook/preview.ts",
+          "deprecated": false,
+          "deprecationMessage": "",
+          "type": "Preview",
+          "defaultValue": "{\n  parameters: {\n    controls: {\n      matchers: {\n        color: /(background|color)$/i,\n        date: /Date$/i,\n      },\n    },\n  },\n}"
+        }
+      ]
     },
-    "routes": {
-        "name": "<root>",
-        "kind": "module",
-        "children": []
-    },
-    "coverage": {
-        "count": 0,
-        "status": "low",
-        "files": [
-            {
-                "filePath": "projects/ngx-vest-forms/.storybook/preview.ts",
-                "type": "variable",
-                "linktype": "miscellaneous",
-                "linksubtype": "variable",
-                "name": "preview",
-                "coveragePercent": 0,
-                "coverageCount": "0/1",
-                "status": "low"
-            },
-            {
-                "filePath": "projects/ngx-vest-forms/src/lib/testing/simple-form-with-validation-config.stories.ts",
-                "type": "component",
-                "linktype": "component",
-                "name": "FormDirectiveDemoComponent",
-                "coveragePercent": 0,
-                "coverageCount": "0/11",
-                "status": "low"
-            },
-            {
-                "filePath": "projects/ngx-vest-forms/src/lib/testing/simple-form-with-validation-config.stories.ts",
-                "type": "variable",
-                "linktype": "miscellaneous",
-                "linksubtype": "variable",
-                "name": "meta",
-                "coveragePercent": 0,
-                "coverageCount": "0/1",
-                "status": "low"
-            },
-            {
-                "filePath": "projects/ngx-vest-forms/src/lib/testing/simple-form-with-validation-config.stories.ts",
-                "type": "variable",
-                "linktype": "miscellaneous",
-                "linksubtype": "variable",
-                "name": "Primary",
-                "coveragePercent": 0,
-                "coverageCount": "0/1",
-                "status": "low"
-            },
-            {
-                "filePath": "projects/ngx-vest-forms/src/lib/testing/simple-form-with-validation-config.stories.ts",
-                "type": "variable",
-                "linktype": "miscellaneous",
-                "linksubtype": "variable",
-                "name": "ShouldReactToDynamicValidationConfig",
-                "coveragePercent": 0,
-                "coverageCount": "0/1",
-                "status": "low"
-            },
-            {
-                "filePath": "projects/ngx-vest-forms/src/lib/testing/simple-form-with-validation-config.stories.ts",
-                "type": "variable",
-                "linktype": "miscellaneous",
-                "linksubtype": "variable",
-                "name": "ShouldRetriggerByValidationConfig",
-                "coveragePercent": 0,
-                "coverageCount": "0/1",
-                "status": "low"
-            },
-            {
-                "filePath": "projects/ngx-vest-forms/src/lib/testing/simple-form-with-validation-options.stories.ts",
-                "type": "component",
-                "linktype": "component",
-                "name": "FormDirectiveDemoComponent",
-                "coveragePercent": 0,
-                "coverageCount": "0/9",
-                "status": "low"
-            },
-            {
-                "filePath": "projects/ngx-vest-forms/src/lib/testing/simple-form-with-validation-options.stories.ts",
-                "type": "variable",
-                "linktype": "miscellaneous",
-                "linksubtype": "variable",
-                "name": "meta",
-                "coveragePercent": 0,
-                "coverageCount": "0/1",
-                "status": "low"
-            },
-            {
-                "filePath": "projects/ngx-vest-forms/src/lib/testing/simple-form-with-validation-options.stories.ts",
-                "type": "variable",
-                "linktype": "miscellaneous",
-                "linksubtype": "variable",
-                "name": "Primary",
-                "coveragePercent": 0,
-                "coverageCount": "0/1",
-                "status": "low"
-            },
-            {
-                "filePath": "projects/ngx-vest-forms/src/lib/testing/simple-form-with-validation-options.stories.ts",
-                "type": "variable",
-                "linktype": "miscellaneous",
-                "linksubtype": "variable",
-                "name": "ShouldShowFirstnameRequiredAfterDelayForNgModel",
-                "coveragePercent": 0,
-                "coverageCount": "0/1",
-                "status": "low"
-            },
-            {
-                "filePath": "projects/ngx-vest-forms/src/lib/testing/simple-form-with-validation-options.stories.ts",
-                "type": "variable",
-                "linktype": "miscellaneous",
-                "linksubtype": "variable",
-                "name": "ShouldShowPasswordConfirmationAfterDelayForNgModelGroup",
-                "coveragePercent": 0,
-                "coverageCount": "0/1",
-                "status": "low"
-            },
-            {
-                "filePath": "projects/ngx-vest-forms/src/lib/testing/simple-form-with-validation-options.stories.ts",
-                "type": "variable",
-                "linktype": "miscellaneous",
-                "linksubtype": "variable",
-                "name": "ShouldValidateOnRootFormAfterDelay",
-                "coveragePercent": 0,
-                "coverageCount": "0/1",
-                "status": "low"
-            },
-            {
-                "filePath": "projects/ngx-vest-forms/src/lib/testing/simple-form.stories.ts",
-                "type": "component",
-                "linktype": "component",
-                "name": "FormDirectiveDemoComponent",
-                "coveragePercent": 0,
-                "coverageCount": "0/10",
-                "status": "low"
-            },
-            {
-                "filePath": "projects/ngx-vest-forms/src/lib/testing/simple-form.stories.ts",
-                "type": "variable",
-                "linktype": "miscellaneous",
-                "linksubtype": "variable",
-                "name": "meta",
-                "coveragePercent": 0,
-                "coverageCount": "0/1",
-                "status": "low"
-            },
-            {
-                "filePath": "projects/ngx-vest-forms/src/lib/testing/simple-form.stories.ts",
-                "type": "variable",
-                "linktype": "miscellaneous",
-                "linksubtype": "variable",
-                "name": "Primary",
-                "coveragePercent": 0,
-                "coverageCount": "0/1",
-                "status": "low"
-            },
-            {
-                "filePath": "projects/ngx-vest-forms/src/lib/testing/simple-form.stories.ts",
-                "type": "variable",
-                "linktype": "miscellaneous",
-                "linksubtype": "variable",
-                "name": "ShouldHaveCorrectStatussesAndFormValueInitially",
-                "coveragePercent": 0,
-                "coverageCount": "0/1",
-                "status": "low"
-            },
-            {
-                "filePath": "projects/ngx-vest-forms/src/lib/testing/simple-form.stories.ts",
-                "type": "variable",
-                "linktype": "miscellaneous",
-                "linksubtype": "variable",
-                "name": "ShouldHaveCorrectStatussesAndOnFormUpdate",
-                "coveragePercent": 0,
-                "coverageCount": "0/1",
-                "status": "low"
-            },
-            {
-                "filePath": "projects/ngx-vest-forms/src/lib/testing/simple-form.stories.ts",
-                "type": "variable",
-                "linktype": "miscellaneous",
-                "linksubtype": "variable",
-                "name": "ShouldHideErrorsWhenValid",
-                "coveragePercent": 0,
-                "coverageCount": "0/1",
-                "status": "low"
-            },
-            {
-                "filePath": "projects/ngx-vest-forms/src/lib/testing/simple-form.stories.ts",
-                "type": "variable",
-                "linktype": "miscellaneous",
-                "linksubtype": "variable",
-                "name": "ShouldShowErrorsOnBlur",
-                "coveragePercent": 0,
-                "coverageCount": "0/1",
-                "status": "low"
-            },
-            {
-                "filePath": "projects/ngx-vest-forms/src/lib/testing/simple-form.stories.ts",
-                "type": "variable",
-                "linktype": "miscellaneous",
-                "linksubtype": "variable",
-                "name": "ShouldShowErrorsOnSubmit",
-                "coveragePercent": 0,
-                "coverageCount": "0/1",
-                "status": "low"
-            },
-            {
-                "filePath": "projects/ngx-vest-forms/src/lib/testing/simple-form.stories.ts",
-                "type": "variable",
-                "linktype": "miscellaneous",
-                "linksubtype": "variable",
-                "name": "ShouldValidateOnGroups",
-                "coveragePercent": 0,
-                "coverageCount": "0/1",
-                "status": "low"
-            },
-            {
-                "filePath": "projects/ngx-vest-forms/src/lib/testing/simple-form.stories.ts",
-                "type": "variable",
-                "linktype": "miscellaneous",
-                "linksubtype": "variable",
-                "name": "ShouldValidateOnRootForm",
-                "coveragePercent": 0,
-                "coverageCount": "0/1",
-                "status": "low"
-            }
-        ]
-    }
+    "groupedFunctions": {},
+    "groupedEnumerations": {},
+    "groupedTypeAliases": {}
+  },
+  "routes": {
+    "name": "<root>",
+    "kind": "module",
+    "children": []
+  },
+  "coverage": {
+    "count": 0,
+    "status": "low",
+    "files": [
+      {
+        "filePath": "projects/ngx-vest-forms/.storybook/preview.ts",
+        "type": "variable",
+        "linktype": "miscellaneous",
+        "linksubtype": "variable",
+        "name": "preview",
+        "coveragePercent": 0,
+        "coverageCount": "0/1",
+        "status": "low"
+      },
+      {
+        "filePath": "projects/ngx-vest-forms/src/lib/testing/simple-form-with-validation-config.stories.ts",
+        "type": "component",
+        "linktype": "component",
+        "name": "FormDirectiveDemoComponent",
+        "coveragePercent": 0,
+        "coverageCount": "0/11",
+        "status": "low"
+      },
+      {
+        "filePath": "projects/ngx-vest-forms/src/lib/testing/simple-form-with-validation-config.stories.ts",
+        "type": "variable",
+        "linktype": "miscellaneous",
+        "linksubtype": "variable",
+        "name": "meta",
+        "coveragePercent": 0,
+        "coverageCount": "0/1",
+        "status": "low"
+      },
+      {
+        "filePath": "projects/ngx-vest-forms/src/lib/testing/simple-form-with-validation-config.stories.ts",
+        "type": "variable",
+        "linktype": "miscellaneous",
+        "linksubtype": "variable",
+        "name": "Primary",
+        "coveragePercent": 0,
+        "coverageCount": "0/1",
+        "status": "low"
+      },
+      {
+        "filePath": "projects/ngx-vest-forms/src/lib/testing/simple-form-with-validation-config.stories.ts",
+        "type": "variable",
+        "linktype": "miscellaneous",
+        "linksubtype": "variable",
+        "name": "ShouldReactToDynamicValidationConfig",
+        "coveragePercent": 0,
+        "coverageCount": "0/1",
+        "status": "low"
+      },
+      {
+        "filePath": "projects/ngx-vest-forms/src/lib/testing/simple-form-with-validation-config.stories.ts",
+        "type": "variable",
+        "linktype": "miscellaneous",
+        "linksubtype": "variable",
+        "name": "ShouldRetriggerByValidationConfig",
+        "coveragePercent": 0,
+        "coverageCount": "0/1",
+        "status": "low"
+      },
+      {
+        "filePath": "projects/ngx-vest-forms/src/lib/testing/simple-form-with-validation-options.stories.ts",
+        "type": "component",
+        "linktype": "component",
+        "name": "FormDirectiveDemoComponent",
+        "coveragePercent": 0,
+        "coverageCount": "0/9",
+        "status": "low"
+      },
+      {
+        "filePath": "projects/ngx-vest-forms/src/lib/testing/simple-form-with-validation-options.stories.ts",
+        "type": "variable",
+        "linktype": "miscellaneous",
+        "linksubtype": "variable",
+        "name": "meta",
+        "coveragePercent": 0,
+        "coverageCount": "0/1",
+        "status": "low"
+      },
+      {
+        "filePath": "projects/ngx-vest-forms/src/lib/testing/simple-form-with-validation-options.stories.ts",
+        "type": "variable",
+        "linktype": "miscellaneous",
+        "linksubtype": "variable",
+        "name": "Primary",
+        "coveragePercent": 0,
+        "coverageCount": "0/1",
+        "status": "low"
+      },
+      {
+        "filePath": "projects/ngx-vest-forms/src/lib/testing/simple-form-with-validation-options.stories.ts",
+        "type": "variable",
+        "linktype": "miscellaneous",
+        "linksubtype": "variable",
+        "name": "ShouldShowFirstnameRequiredAfterDelayForNgModel",
+        "coveragePercent": 0,
+        "coverageCount": "0/1",
+        "status": "low"
+      },
+      {
+        "filePath": "projects/ngx-vest-forms/src/lib/testing/simple-form-with-validation-options.stories.ts",
+        "type": "variable",
+        "linktype": "miscellaneous",
+        "linksubtype": "variable",
+        "name": "ShouldShowPasswordConfirmationAfterDelayForNgModelGroup",
+        "coveragePercent": 0,
+        "coverageCount": "0/1",
+        "status": "low"
+      },
+      {
+        "filePath": "projects/ngx-vest-forms/src/lib/testing/simple-form-with-validation-options.stories.ts",
+        "type": "variable",
+        "linktype": "miscellaneous",
+        "linksubtype": "variable",
+        "name": "ShouldValidateOnRootFormAfterDelay",
+        "coveragePercent": 0,
+        "coverageCount": "0/1",
+        "status": "low"
+      },
+      {
+        "filePath": "projects/ngx-vest-forms/src/lib/testing/simple-form.stories.ts",
+        "type": "component",
+        "linktype": "component",
+        "name": "FormDirectiveDemoComponent",
+        "coveragePercent": 0,
+        "coverageCount": "0/10",
+        "status": "low"
+      },
+      {
+        "filePath": "projects/ngx-vest-forms/src/lib/testing/simple-form.stories.ts",
+        "type": "variable",
+        "linktype": "miscellaneous",
+        "linksubtype": "variable",
+        "name": "meta",
+        "coveragePercent": 0,
+        "coverageCount": "0/1",
+        "status": "low"
+      },
+      {
+        "filePath": "projects/ngx-vest-forms/src/lib/testing/simple-form.stories.ts",
+        "type": "variable",
+        "linktype": "miscellaneous",
+        "linksubtype": "variable",
+        "name": "Primary",
+        "coveragePercent": 0,
+        "coverageCount": "0/1",
+        "status": "low"
+      },
+      {
+        "filePath": "projects/ngx-vest-forms/src/lib/testing/simple-form.stories.ts",
+        "type": "variable",
+        "linktype": "miscellaneous",
+        "linksubtype": "variable",
+        "name": "ShouldHaveCorrectStatussesAndFormValueInitially",
+        "coveragePercent": 0,
+        "coverageCount": "0/1",
+        "status": "low"
+      },
+      {
+        "filePath": "projects/ngx-vest-forms/src/lib/testing/simple-form.stories.ts",
+        "type": "variable",
+        "linktype": "miscellaneous",
+        "linksubtype": "variable",
+        "name": "ShouldHaveCorrectStatussesAndOnFormUpdate",
+        "coveragePercent": 0,
+        "coverageCount": "0/1",
+        "status": "low"
+      },
+      {
+        "filePath": "projects/ngx-vest-forms/src/lib/testing/simple-form.stories.ts",
+        "type": "variable",
+        "linktype": "miscellaneous",
+        "linksubtype": "variable",
+        "name": "ShouldHideErrorsWhenValid",
+        "coveragePercent": 0,
+        "coverageCount": "0/1",
+        "status": "low"
+      },
+      {
+        "filePath": "projects/ngx-vest-forms/src/lib/testing/simple-form.stories.ts",
+        "type": "variable",
+        "linktype": "miscellaneous",
+        "linksubtype": "variable",
+        "name": "ShouldShowErrorsOnBlur",
+        "coveragePercent": 0,
+        "coverageCount": "0/1",
+        "status": "low"
+      },
+      {
+        "filePath": "projects/ngx-vest-forms/src/lib/testing/simple-form.stories.ts",
+        "type": "variable",
+        "linktype": "miscellaneous",
+        "linksubtype": "variable",
+        "name": "ShouldShowErrorsOnSubmit",
+        "coveragePercent": 0,
+        "coverageCount": "0/1",
+        "status": "low"
+      },
+      {
+        "filePath": "projects/ngx-vest-forms/src/lib/testing/simple-form.stories.ts",
+        "type": "variable",
+        "linktype": "miscellaneous",
+        "linksubtype": "variable",
+        "name": "ShouldValidateOnGroups",
+        "coveragePercent": 0,
+        "coverageCount": "0/1",
+        "status": "low"
+      },
+      {
+        "filePath": "projects/ngx-vest-forms/src/lib/testing/simple-form.stories.ts",
+        "type": "variable",
+        "linktype": "miscellaneous",
+        "linksubtype": "variable",
+        "name": "ShouldValidateOnRootForm",
+        "coveragePercent": 0,
+        "coverageCount": "0/1",
+        "status": "low"
+      }
+    ]
+  }
 }