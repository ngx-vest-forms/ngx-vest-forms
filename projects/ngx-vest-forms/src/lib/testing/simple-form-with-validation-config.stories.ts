--- conflicted
+++ resolved
@@ -175,7 +175,8 @@
   // TODO: Re-enable after PR #28 (validation config race condition fix) is merged
   // This test fails due to known race conditions that are fixed in the main branch
   play: async ({ canvasElement }) => {
-<<<<<<< HEAD
+    // Test temporarily disabled - known issue fixed in PR #28
+    console.log('ShouldRetriggerByValidationConfig test disabled - race condition fix pending');
     const canvas = within(canvasElement);
     await userEvent.click(canvas.getByTestId(selectors.btnSubmit));
     await expect(
@@ -206,10 +207,6 @@
     //     canvas.getByTestId(selectors.scControlWrapperConfirmPassword)
     //   ).not.toHaveTextContent('Confirm password is required');
     // });
-=======
-    // Test temporarily disabled - known issue fixed in PR #28
-    console.log('ShouldRetriggerByValidationConfig test disabled - race condition fix pending');
->>>>>>> d308680e
   },
 };
 
@@ -217,7 +214,6 @@
   // TODO: Re-enable after PR #28 (validation config race condition fix) is merged
   // This test fails due to known race conditions that are fixed in the main branch
   play: async ({ canvasElement }) => {
-<<<<<<< HEAD
     const canvas = within(canvasElement);
     await userEvent.click(canvas.getByTestId(selectors.btnSubmit));
     await expect(
@@ -267,9 +263,7 @@
     //     canvas.getByTestId(selectors.scControlWrapperConfirmPassword)
     //   ).toHaveTextContent('Confirm password is required');
     // });
-=======
     // Test temporarily disabled - known issue fixed in PR #28
     console.log('ShouldReactToDynamicValidationConfig test disabled - race condition fix pending');
->>>>>>> d308680e
   },
 };